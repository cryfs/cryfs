--- conflicted
+++ resolved
@@ -207,11 +207,7 @@
     CryConfigLoader::ConfigLoadResult Cli::_loadOrCreateConfig(const ProgramOptions &options) {
         try {
             auto configFile = _determineConfigFile(options);
-<<<<<<< HEAD
-            auto config = _loadOrCreateConfigFile(std::move(configFile), options.cipher(), options.blocksizeBytes(), options.missingBlockIsIntegrityViolation());
-=======
-            auto config = _loadOrCreateConfigFile(configFile, options.cipher(), options.blocksizeBytes(), options.allowFilesystemUpgrade());
->>>>>>> 5fc0b7ca
+            auto config = _loadOrCreateConfigFile(std::move(configFile), options.cipher(), options.blocksizeBytes(), options.allowFilesystemUpgrade(), options.missingBlockIsIntegrityViolation());
             if (config == none) {
                 std::cerr << "Could not load config file. Did you enter the correct password?" << std::endl;
                 exit(1);
@@ -224,29 +220,17 @@
         }
     }
 
-<<<<<<< HEAD
-    optional<CryConfigLoader::ConfigLoadResult> Cli::_loadOrCreateConfigFile(bf::path configFilePath, const optional<string> &cipher, const optional<uint32_t> &blocksizeBytes, const optional<bool> &missingBlockIsIntegrityViolation) {
-=======
-    optional<CryConfigFile> Cli::_loadOrCreateConfigFile(const bf::path &configFilePath, const optional<string> &cipher, const optional<uint32_t> &blocksizeBytes, bool allowFilesystemUpgrade) {
->>>>>>> 5fc0b7ca
+    optional<CryConfigLoader::ConfigLoadResult> Cli::_loadOrCreateConfigFile(bf::path configFilePath, const optional<string> &cipher, const optional<uint32_t> &blocksizeBytes, bool allowFilesystemUpgrade, const optional<bool> &missingBlockIsIntegrityViolation) {
         if (_noninteractive) {
             return CryConfigLoader(_console, _keyGenerator, _scryptSettings,
                                    &Cli::_askPasswordNoninteractive,
                                    &Cli::_askPasswordNoninteractive,
-<<<<<<< HEAD
-                                   cipher, blocksizeBytes, missingBlockIsIntegrityViolation).loadOrCreate(std::move(configFilePath));
-=======
-                                   cipher, blocksizeBytes).loadOrCreate(configFilePath, allowFilesystemUpgrade);
->>>>>>> 5fc0b7ca
+                                   cipher, blocksizeBytes, missingBlockIsIntegrityViolation).loadOrCreate(std::move(configFilePath), allowFilesystemUpgrade);
         } else {
             return CryConfigLoader(_console, _keyGenerator, _scryptSettings,
                                    &Cli::_askPasswordForExistingFilesystem,
                                    &Cli::_askPasswordForNewFilesystem,
-<<<<<<< HEAD
-                                   cipher, blocksizeBytes, missingBlockIsIntegrityViolation).loadOrCreate(std::move(configFilePath));
-=======
-                                   cipher, blocksizeBytes).loadOrCreate(configFilePath, allowFilesystemUpgrade);
->>>>>>> 5fc0b7ca
+                                   cipher, blocksizeBytes, missingBlockIsIntegrityViolation).loadOrCreate(std::move(configFilePath), allowFilesystemUpgrade);
         }
     }
 
