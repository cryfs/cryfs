#include "Cli.h"

#include <blockstore/implementations/ondisk/OnDiskBlockStore2.h>
#include <cmath>
#include <cstdio>
#include <cstdlib>
#include <cpp-utils/assert/backtrace.h>

#include <fspp/fuse/Fuse.h>
#include <fspp/impl/FilesystemImpl.h>
#include <cpp-utils/process/subprocess.h>
#include <cpp-utils/io/DontEchoStdinToStdoutRAII.h>
#include <cryfs/filesystem/CryDevice.h>
#include <cryfs/config/CryConfigLoader.h>
#include "program_options/Parser.h"
#include <boost/filesystem.hpp>

#include <cryfs/filesystem/CryDir.h>
#include <gitversion/gitversion.h>

#include "VersionChecker.h"
#include <gitversion/VersionCompare.h>
#include <cpp-utils/io/NoninteractiveConsole.h>
#include <cryfs/localstate/LocalStateDir.h>
#include <cryfs/localstate/BasedirMetadata.h>
#include "Environment.h"
#include <cryfs/CryfsException.h>

//TODO Many functions accessing the ProgramOptions object. Factor out into class that stores it as a member.
//TODO Factor out class handling askPassword

using namespace cryfs;
namespace bf = boost::filesystem;
using namespace cpputils::logging;

using blockstore::ondisk::OnDiskBlockStore2;
using program_options::ProgramOptions;

using cpputils::make_unique_ref;
using cpputils::NoninteractiveConsole;
using cpputils::TempFile;
using cpputils::RandomGenerator;
using cpputils::unique_ref;
using cpputils::SCryptSettings;
using cpputils::Console;
using cpputils::HttpClient;
using cpputils::DontEchoStdinToStdoutRAII;
using std::cin;
using std::cout;
using std::string;
using std::endl;
using std::shared_ptr;
using std::make_shared;
using std::function;
using std::make_shared;
using boost::optional;
using boost::none;
using boost::chrono::minutes;
using boost::chrono::milliseconds;
using cpputils::dynamic_pointer_move;
using gitversion::VersionCompare;

//TODO Delete a large file in parallel possible? Takes a long time right now...
//TODO Improve parallelity.
//TODO Replace ASSERTs with other error handling when it is not a programming error but an environment influence (e.g. a block is missing)
//TODO Can we improve performance by setting compiler parameter -maes for scrypt?

namespace cryfs {

    Cli::Cli(RandomGenerator &keyGenerator, const SCryptSettings &scryptSettings, shared_ptr<Console> console):
            _keyGenerator(keyGenerator), _scryptSettings(scryptSettings), _console(), _noninteractive(false) {
        _noninteractive = Environment::isNoninteractive();
        if (_noninteractive) {
            _console = make_shared<NoninteractiveConsole>(console);
        } else {
            _console = console;
        }
    }

    void Cli::_showVersion(unique_ref<HttpClient> httpClient) {
        cout << "CryFS Version " << gitversion::VersionString() << endl;
        if (gitversion::IsDevVersion()) {
            cout << "WARNING! This is a development version based on git commit " << gitversion::GitCommitId() <<
            ". Please do not use in production!" << endl;
        } else if (!gitversion::IsStableVersion()) {
            cout << "WARNING! This is an experimental version. Please backup your data frequently!" << endl;
        }
#ifndef NDEBUG
        cout << "WARNING! This is a debug build. Performance might be slow." << endl;
#endif
#ifndef CRYFS_NO_UPDATE_CHECKS
        if (Environment::noUpdateCheck()) {
            cout << "Automatic checking for security vulnerabilities and updates is disabled." << endl;
        } else if (Environment::isNoninteractive()) {
            cout << "Automatic checking for security vulnerabilities and updates is disabled in noninteractive mode." << endl;
        } else {
            _checkForUpdates(std::move(httpClient));
        }
#else
# warning Update checks are disabled. The resulting executable will not go online to check for newer versions or known security vulnerabilities.
#endif
        cout << endl;
    }

    void Cli::_checkForUpdates(unique_ref<HttpClient> httpClient) {
        VersionChecker versionChecker(httpClient.get());
        optional<string> newestVersion = versionChecker.newestVersion();
        if (newestVersion == none) {
            cout << "Could not check for updates." << endl;
        } else if (VersionCompare::isOlderThan(gitversion::VersionString(), *newestVersion)) {
            cout << "CryFS " << *newestVersion << " is released. Please update." << endl;
        }
        optional<string> securityWarning = versionChecker.securityWarningFor(gitversion::VersionString());
        if (securityWarning != none) {
            cout << *securityWarning << endl;
        }
    }

    bool Cli::_checkPassword(const string &password) {
        if (password == "") {
            std::cerr << "Empty password not allowed. Please try again." << std::endl;
            return false;
        }
        return true;
    }

    string Cli::_askPasswordForExistingFilesystem() {
        string password = _askPasswordFromStdin("Password: ");
        while (!_checkPassword(password)) {
            password = _askPasswordFromStdin("Password: ");
        }
        return password;
    };

    string Cli::_askPasswordForNewFilesystem() {
        string password;
        bool again = false;
        do {
            password = _askPasswordFromStdin("Password: ");
            if (!_checkPassword(password)) {
                again = true;
                continue;
            }
            if (!_confirmPassword(password)) {
                again = true;
                continue;
            }
            again = false;
        } while(again);
        return password;
    }

    bool Cli::_confirmPassword(const string &password) {
        string confirmPassword = _askPasswordFromStdin("Confirm Password: ");
        if (password != confirmPassword) {
            std::cout << "Passwords don't match" << std::endl;
            return false;
        }
        return true;
    }

    string Cli::_askPasswordNoninteractive() {
        //TODO Test
        string password = _askPasswordFromStdin("Password: ");
        if (!_checkPassword(password)) {
            throw CryfsException("Invalid password. Password cannot be empty.", ErrorCode::EmptyPassword);
        }
        return password;
    }

    string Cli::_askPasswordFromStdin(const string &prompt) {
        DontEchoStdinToStdoutRAII _stdin_input_is_hidden_as_long_as_this_is_in_scope;

        std::cout << prompt << std::flush;
        string result;
        std::getline(cin, result);
        std::cout << std::endl;

        //Remove trailing newline
        if (result[result.size()-1] == '\n') {
            result.resize(result.size()-1);
        }

        return result;
    }

    bf::path Cli::_determineConfigFile(const ProgramOptions &options) {
        auto configFile = options.configFile();
        if (configFile == none) {
            return bf::path(options.baseDir()) / "cryfs.config";
        }
        return *configFile;
    }

<<<<<<< HEAD
    void Cli::_checkConfigIntegrity(const bf::path& basedir, const CryConfigFile& config) {
      auto basedirMetadata = BasedirMetadata::load();
        if (!basedirMetadata.filesystemIdForBasedirIsCorrect(basedir, config.config()->FilesystemId())) {
          if (!_console->askYesNo("The filesystem id in the config file is different to the last time we loaded a filesystem from this basedir. This can be genuine if you replaced the filesystem with a different one. If you didn't do that, it is possible that an attacker did. Do you want to continue loading the file system?", false)) {
            throw std::runtime_error(
                "The filesystem id in the config file is different to the last time we loaded a filesystem from this basedir.");
          }
        }
        // Update local state (or create it if it didn't exist yet)
        basedirMetadata.updateFilesystemIdForBasedir(basedir, config.config()->FilesystemId());
        basedirMetadata.save();
    }

    CryConfigLoader::ConfigLoadResult Cli::_loadOrCreateConfig(const ProgramOptions &options) {
        try {
            auto configFile = _determineConfigFile(options);
            auto config = _loadOrCreateConfigFile(std::move(configFile), options.cipher(), options.blocksizeBytes(), options.allowFilesystemUpgrade(), options.missingBlockIsIntegrityViolation());
            if (config == none) {
                std::cerr << "Could not load config file. Did you enter the correct password?" << std::endl;
                exit(1);
            }
            _checkConfigIntegrity(options.baseDir(), config->configFile);
            return std::move(*config);
        } catch (const std::exception &e) {
            std::cerr << "Error: " << e.what() << std::endl;
            exit(1);
=======
    CryConfigFile Cli::_loadOrCreateConfig(const ProgramOptions &options) {
        auto configFile = _determineConfigFile(options);
        auto config = _loadOrCreateConfigFile(configFile, options.cipher(), options.blocksizeBytes(),
                                              options.allowFilesystemUpgrade());
        if (config == none) {
          throw CryfsException("Could not load config file. Did you enter the correct password?", ErrorCode::WrongPassword);
>>>>>>> 5948f63f
        }
        return std::move(*config);
    }

    optional<CryConfigLoader::ConfigLoadResult> Cli::_loadOrCreateConfigFile(bf::path configFilePath, const optional<string> &cipher, const optional<uint32_t> &blocksizeBytes, bool allowFilesystemUpgrade, const optional<bool> &missingBlockIsIntegrityViolation) {
        if (_noninteractive) {
            return CryConfigLoader(_console, _keyGenerator, _scryptSettings,
                                   &Cli::_askPasswordNoninteractive,
                                   &Cli::_askPasswordNoninteractive,
                                   cipher, blocksizeBytes, missingBlockIsIntegrityViolation).loadOrCreate(std::move(configFilePath), allowFilesystemUpgrade);
        } else {
            return CryConfigLoader(_console, _keyGenerator, _scryptSettings,
                                   &Cli::_askPasswordForExistingFilesystem,
                                   &Cli::_askPasswordForNewFilesystem,
                                   cipher, blocksizeBytes, missingBlockIsIntegrityViolation).loadOrCreate(std::move(configFilePath), allowFilesystemUpgrade);
        }
    }

    void Cli::_runFilesystem(const ProgramOptions &options) {
        try {
            auto blockStore = make_unique_ref<OnDiskBlockStore2>(options.baseDir());
            auto config = _loadOrCreateConfig(options);
            CryDevice device(std::move(config.configFile), std::move(blockStore), config.myClientId, options.noIntegrityChecks(), config.configFile.config()->missingBlockIsIntegrityViolation());
            _sanityCheckFilesystem(&device);
            fspp::FilesystemImpl fsimpl(&device);
            fspp::fuse::Fuse fuse(&fsimpl, "cryfs", "cryfs@"+options.baseDir().native());

            _initLogfile(options);

            //TODO Test auto unmounting after idle timeout
            //TODO This can fail due to a race condition if the filesystem isn't started yet (e.g. passing --unmount-idle 0").
            auto idleUnmounter = _createIdleCallback(options.unmountAfterIdleMinutes(), [&fuse] {fuse.stop();});
            if (idleUnmounter != none) {
                device.onFsAction(std::bind(&CallAfterTimeout::resetTimer, idleUnmounter->get()));
            }

#ifdef __APPLE__
            std::cout << "\nMounting filesystem. To unmount, call:\n$ umount " << options.mountDir() << "\n" << std::endl;
#else
            std::cout << "\nMounting filesystem. To unmount, call:\n$ fusermount -u " << options.mountDir() << "\n" << std::endl;
#endif
            fuse.run(options.mountDir(), options.fuseOptions());
        } catch (const std::exception &e) {
            LOG(ERROR, "Crashed: {}", e.what());
        } catch (...) {
            LOG(ERROR, "Crashed");
        }
    }

    void Cli::_sanityCheckFilesystem(CryDevice *device) {
        //Try to list contents of base directory
        auto _rootDir = device->Load("/"); // this might throw an exception if the root blob doesn't exist
        if (_rootDir == none) {
            throw CryfsException("Couldn't find root blob", ErrorCode::InvalidFilesystem);
        }
        auto rootDir = dynamic_pointer_move<CryDir>(*_rootDir);
        if (rootDir == none) {
            throw CryfsException("Base directory blob doesn't contain a directory", ErrorCode::InvalidFilesystem);
        }
        (*rootDir)->children(); // Load children
    }

    optional<unique_ref<CallAfterTimeout>> Cli::_createIdleCallback(optional<double> minutes, function<void()> callback) {
        if (minutes == none) {
            return none;
        }
        uint64_t millis = std::round(60000 * (*minutes));
        return make_unique_ref<CallAfterTimeout>(milliseconds(millis), callback);
    }

    void Cli::_initLogfile(const ProgramOptions &options) {
        spdlog::drop("cryfs");
        //TODO Test that --logfile parameter works. Should be: file if specified, otherwise stderr if foreground, else syslog.
        if (options.logFile() != none) {
            cpputils::logging::setLogger(
                spdlog::create<spdlog::sinks::simple_file_sink<std::mutex>>("cryfs", options.logFile()->native()));
        } else if (options.foreground()) {
            cpputils::logging::setLogger(spdlog::stderr_logger_mt("cryfs"));
        } else {
            cpputils::logging::setLogger(spdlog::syslog_logger("cryfs", "cryfs", LOG_PID));
        }
    }

    void Cli::_sanityChecks(const ProgramOptions &options) {
        _checkDirAccessible(options.baseDir(), "base directory", ErrorCode::InaccessibleBaseDir);
        _checkDirAccessible(options.mountDir(), "mount directory", ErrorCode::InaccessibleMountDir);
        _checkMountdirDoesntContainBasedir(options);
    }

    void Cli::_checkDirAccessible(const bf::path &dir, const std::string &name, ErrorCode errorCode) {
        if (!bf::exists(dir)) {
            bool create = _console->askYesNo("Could not find " + name + ". Do you want to create it?", false);
            if (create) {
                if (!bf::create_directory(dir)) {
                    throw CryfsException("Error creating "+name, errorCode);
                }
            } else {
                //std::cerr << "Exit code: " << exitCode(errorCode) << std::endl;
                throw CryfsException(name + " not found.", errorCode);
            }
        }
        if (!bf::is_directory(dir)) {
            throw CryfsException(name+" is not a directory.", errorCode);
        }
        auto file = _checkDirWriteable(dir, name, errorCode);
        _checkDirReadable(dir, file, name, errorCode);
    }

    shared_ptr<TempFile> Cli::_checkDirWriteable(const bf::path &dir, const std::string &name, ErrorCode errorCode) {
        auto path = dir / "tempfile";
        try {
            return make_shared<TempFile>(path);
        } catch (const std::runtime_error &e) {
            throw CryfsException("Could not write to "+name+".", errorCode);
        }
    }

    void Cli::_checkDirReadable(const bf::path &dir, shared_ptr<TempFile> tempfile, const std::string &name, ErrorCode errorCode) {
        ASSERT(bf::equivalent(dir, tempfile->path().parent_path()), "This function should be called with a file inside the directory");
        try {
            bool found = false;
            bf::directory_iterator end;
            for (auto iter = bf::directory_iterator(dir); iter != end; ++iter) {
                if (bf::equivalent(*iter, tempfile->path())) {
                    found = true;
                }
            }
            if (!found) {
                //This should not happen. Can only happen if the written temp file got deleted inbetween or maybe was not written at all.
                throw std::runtime_error("Error accessing "+name+".");
            }
        } catch (const boost::filesystem::filesystem_error &e) {
            throw CryfsException("Could not read from "+name+".", errorCode);
        }
    }

    void Cli::_checkMountdirDoesntContainBasedir(const ProgramOptions &options) {
        if (_pathContains(options.mountDir(), options.baseDir())) {
            throw CryfsException("base directory can't be inside the mount directory.", ErrorCode::BaseDirInsideMountDir);
        }
    }

    bool Cli::_pathContains(const bf::path &parent, const bf::path &child) {
        bf::path absParent = bf::canonical(parent);
        bf::path current = bf::canonical(child);
        if (absParent.empty() && current.empty()) {
            return true;
        }
        while(!current.empty()) {
            if (bf::equivalent(current, absParent)) {
                return true;
            }
            current = current.parent_path();
        }
        return false;
    }

    int Cli::main(int argc, const char *argv[], unique_ref<HttpClient> httpClient) {
        cpputils::showBacktraceOnSigSegv();
<<<<<<< HEAD
        _showVersion(std::move(httpClient));

        ProgramOptions options = program_options::Parser(argc, argv).parse(CryCiphers::supportedCipherNames());
=======
>>>>>>> 5948f63f

        try {
            _showVersion();
            ProgramOptions options = program_options::Parser(argc, argv).parse(CryCiphers::supportedCipherNames());
            _sanityChecks(options);
            _runFilesystem(options);
        } catch (const CryfsException &e) {
            if (e.errorCode() != ErrorCode::Success) {
              std::cerr << "Error: " << e.what() << std::endl;
            }
            return exitCode(e.errorCode());
        } catch (const std::runtime_error &e) {
            std::cerr << "Error: " << e.what() << std::endl;
            return exitCode(ErrorCode::UnspecifiedError);
        }
        return exitCode(ErrorCode::Success);
    }
}<|MERGE_RESOLUTION|>--- conflicted
+++ resolved
@@ -192,7 +192,6 @@
         return *configFile;
     }
 
-<<<<<<< HEAD
     void Cli::_checkConfigIntegrity(const bf::path& basedir, const CryConfigFile& config) {
       auto basedirMetadata = BasedirMetadata::load();
         if (!basedirMetadata.filesystemIdForBasedirIsCorrect(basedir, config.config()->FilesystemId())) {
@@ -207,27 +206,12 @@
     }
 
     CryConfigLoader::ConfigLoadResult Cli::_loadOrCreateConfig(const ProgramOptions &options) {
-        try {
-            auto configFile = _determineConfigFile(options);
-            auto config = _loadOrCreateConfigFile(std::move(configFile), options.cipher(), options.blocksizeBytes(), options.allowFilesystemUpgrade(), options.missingBlockIsIntegrityViolation());
-            if (config == none) {
-                std::cerr << "Could not load config file. Did you enter the correct password?" << std::endl;
-                exit(1);
-            }
-            _checkConfigIntegrity(options.baseDir(), config->configFile);
-            return std::move(*config);
-        } catch (const std::exception &e) {
-            std::cerr << "Error: " << e.what() << std::endl;
-            exit(1);
-=======
-    CryConfigFile Cli::_loadOrCreateConfig(const ProgramOptions &options) {
         auto configFile = _determineConfigFile(options);
-        auto config = _loadOrCreateConfigFile(configFile, options.cipher(), options.blocksizeBytes(),
-                                              options.allowFilesystemUpgrade());
+        auto config = _loadOrCreateConfigFile(std::move(configFile), options.cipher(), options.blocksizeBytes(), options.allowFilesystemUpgrade(), options.missingBlockIsIntegrityViolation());
         if (config == none) {
           throw CryfsException("Could not load config file. Did you enter the correct password?", ErrorCode::WrongPassword);
->>>>>>> 5948f63f
-        }
+        }
+        _checkConfigIntegrity(options.baseDir(), config->configFile);
         return std::move(*config);
     }
 
@@ -386,15 +370,9 @@
 
     int Cli::main(int argc, const char *argv[], unique_ref<HttpClient> httpClient) {
         cpputils::showBacktraceOnSigSegv();
-<<<<<<< HEAD
-        _showVersion(std::move(httpClient));
-
-        ProgramOptions options = program_options::Parser(argc, argv).parse(CryCiphers::supportedCipherNames());
-=======
->>>>>>> 5948f63f
 
         try {
-            _showVersion();
+            _showVersion(std::move(httpClient));
             ProgramOptions options = program_options::Parser(argc, argv).parse(CryCiphers::supportedCipherNames());
             _sanityChecks(options);
             _runFilesystem(options);
