#include "Cli.h"

#include <blockstore/implementations/ondisk/OnDiskBlockStore2.h>
#include <cmath>
#include <cstdio>
#include <cstdlib>
#include <cpp-utils/assert/backtrace.h>

#include <fspp/fuse/Fuse.h>
#include <fspp/impl/FilesystemImpl.h>
#include <cpp-utils/process/subprocess.h>
#include <cpp-utils/io/DontEchoStdinToStdoutRAII.h>
#include <cryfs/filesystem/CryDevice.h>
#include <cryfs/config/CryConfigLoader.h>
#include <cryfs/config/CryPasswordBasedKeyProvider.h>
#include "program_options/Parser.h"
#include <boost/filesystem.hpp>

#include <cryfs/filesystem/CryDir.h>
#include <gitversion/gitversion.h>

#include "VersionChecker.h"
#include <gitversion/VersionCompare.h>
#include <cpp-utils/io/NoninteractiveConsole.h>
#include <cryfs/localstate/LocalStateDir.h>
#include <cryfs/localstate/BasedirMetadata.h>
#include "Environment.h"
#include <cryfs/CryfsException.h>
#include <cpp-utils/thread/debugging.h>

//TODO Many functions accessing the ProgramOptions object. Factor out into class that stores it as a member.
//TODO Factor out class handling askPassword

using namespace cryfs_cli;
using namespace cryfs;
namespace bf = boost::filesystem;
using namespace cpputils::logging;

using blockstore::ondisk::OnDiskBlockStore2;
using program_options::ProgramOptions;

using cpputils::make_unique_ref;
using cpputils::NoninteractiveConsole;
using cpputils::TempFile;
using cpputils::RandomGenerator;
using cpputils::unique_ref;
using cpputils::SCrypt;
using cpputils::SCryptSettings;
using cpputils::Console;
using cpputils::HttpClient;
using std::cout;
using std::string;
using std::endl;
using std::shared_ptr;
using std::make_shared;
using std::unique_ptr;
using std::make_unique;
using std::function;
using boost::optional;
using boost::none;
using boost::chrono::minutes;
using boost::chrono::milliseconds;
using cpputils::dynamic_pointer_move;
using gitversion::VersionCompare;

//TODO Delete a large file in parallel possible? Takes a long time right now...
//TODO Improve parallelity.
//TODO Replace ASSERTs with other error handling when it is not a programming error but an environment influence (e.g. a block is missing)
//TODO Can we improve performance by setting compiler parameter -maes for scrypt?

namespace cryfs_cli {

    Cli::Cli(RandomGenerator &keyGenerator, const SCryptSettings &scryptSettings, shared_ptr<Console> console):
            _keyGenerator(keyGenerator), _scryptSettings(scryptSettings), _console(), _noninteractive(false), _idleUnmounter(none), _device(none) {
        _noninteractive = Environment::isNoninteractive();
        if (_noninteractive) {
            _console = make_shared<NoninteractiveConsole>(console);
        } else {
            _console = console;
        }
    }

    void Cli::_showVersion(unique_ref<HttpClient> httpClient) {
        cout << "CryFS Version " << gitversion::VersionString() << endl;
        if (gitversion::IsDevVersion()) {
            cout << "WARNING! This is a development version based on git commit " << gitversion::GitCommitId() <<
            ". Please do not use in production!" << endl;
        } else if (!gitversion::IsStableVersion()) {
            cout << "WARNING! This is an experimental version. Please backup your data frequently!" << endl;
        }
#ifndef NDEBUG
        cout << "WARNING! This is a debug build. Performance might be slow." << endl;
#endif
#ifndef CRYFS_NO_UPDATE_CHECKS
        if (Environment::noUpdateCheck()) {
            cout << "Automatic checking for security vulnerabilities and updates is disabled." << endl;
        } else if (Environment::isNoninteractive()) {
            cout << "Automatic checking for security vulnerabilities and updates is disabled in noninteractive mode." << endl;
        } else {
            _checkForUpdates(std::move(httpClient));
        }
#else
# warning Update checks are disabled. The resulting executable will not go online to check for newer versions or known security vulnerabilities.
#endif
        cout << endl;
    }

    void Cli::_checkForUpdates(unique_ref<HttpClient> httpClient) {
        VersionChecker versionChecker(httpClient.get());
        optional<string> newestVersion = versionChecker.newestVersion();
        if (newestVersion == none) {
            cout << "Could not check for updates." << endl;
        } else if (VersionCompare::isOlderThan(gitversion::VersionString(), *newestVersion)) {
            cout << "CryFS " << *newestVersion << " is released. Please update." << endl;
        }
        optional<string> securityWarning = versionChecker.securityWarningFor(gitversion::VersionString());
        if (securityWarning != none) {
            cout << *securityWarning << endl;
        }
    }

    bool Cli::_checkPassword(const string &password) {
        if (password == "") {
            std::cerr << "Empty password not allowed. Please try again." << std::endl;
            return false;
        }
        return true;
    }

    function<string()> Cli::_askPasswordForExistingFilesystem(std::shared_ptr<cpputils::Console> console) {
        return [console] () {
            string password = console->askPassword("Password: ");
            while (!_checkPassword(password)) {
                password = console->askPassword("Password: ");
            }
            return password;
        };
    };

    function<string()> Cli::_askPasswordForNewFilesystem(std::shared_ptr<cpputils::Console> console) {
        //TODO Ask confirmation if using insecure password (<8 characters)
        return [console] () {
            string password;
            bool again = false;
            do {
                password = console->askPassword("Password: ");
                if (!_checkPassword(password)) {
                    again = true;
                    continue;
                }
                if (!_confirmPassword(console.get(), password)) {
                    again = true;
                    continue;
                }
                again = false;
            } while (again);
            return password;
        };
    }

    bool Cli::_confirmPassword(cpputils::Console* console, const string &password) {
        string confirmPassword = console->askPassword("Confirm Password: ");
        if (password != confirmPassword) {
            std::cout << "Passwords don't match" << std::endl;
            return false;
        }
        return true;
    }

    function<string()> Cli::_askPasswordNoninteractive(std::shared_ptr<cpputils::Console> console) {
        //TODO Test
        return [console] () {
            string password = console->askPassword("Password: ");
            if (!_checkPassword(password)) {
                throw CryfsException("Invalid password. Password cannot be empty.", ErrorCode::EmptyPassword);
            }
            return password;
        };
    }

    bf::path Cli::_determineConfigFile(const ProgramOptions &options) {
        auto configFile = options.configFile();
        if (configFile == none) {
            return bf::path(options.baseDir()) / "cryfs.config";
        }
        return *configFile;
    }

    void Cli::_checkConfigIntegrity(const bf::path& basedir, const LocalStateDir& localStateDir, const CryConfigFile& config, bool allowReplacedFilesystem) {
        auto basedirMetadata = BasedirMetadata::load(localStateDir);
        if (!allowReplacedFilesystem && !basedirMetadata.filesystemIdForBasedirIsCorrect(basedir, config.config()->FilesystemId())) {
          if (!_console->askYesNo("The filesystem id in the config file is different to the last time we loaded a filesystem from this basedir. This can be genuine if you replaced the filesystem with a different one. If you didn't do that, it is possible that an attacker did. Do you want to continue loading the file system?", false)) {
            throw CryfsException(
                "The filesystem id in the config file is different to the last time we loaded a filesystem from this basedir.", ErrorCode::FilesystemIdChanged);
          }
        }
        // Update local state (or create it if it didn't exist yet)
        basedirMetadata.updateFilesystemIdForBasedir(basedir, config.config()->FilesystemId());
        basedirMetadata.save();
    }

    CryConfigLoader::ConfigLoadResult Cli::_loadOrCreateConfig(const ProgramOptions &options, const LocalStateDir& localStateDir) {
        auto configFile = _determineConfigFile(options);
        auto config = _loadOrCreateConfigFile(std::move(configFile), localStateDir, options.cipher(), options.blocksizeBytes(), options.allowFilesystemUpgrade(), options.missingBlockIsIntegrityViolation(), options.allowReplacedFilesystem());
        if (config == none) {
          throw CryfsException("Could not load config file. Did you enter the correct password?", ErrorCode::WrongPassword);
        }
        _checkConfigIntegrity(options.baseDir(), localStateDir, *config->configFile, options.allowReplacedFilesystem());
        return std::move(*config);
    }

    optional<CryConfigLoader::ConfigLoadResult> Cli::_loadOrCreateConfigFile(bf::path configFilePath, LocalStateDir localStateDir, const optional<string> &cipher, const optional<uint32_t> &blocksizeBytes, bool allowFilesystemUpgrade, const optional<bool> &missingBlockIsIntegrityViolation, bool allowReplacedFilesystem) {
        // TODO Instead of passing in _askPasswordXXX functions to KeyProvider, only pass in console and move logic to the key provider,
        //      for example by having a separate CryPasswordBasedKeyProvider / CryNoninteractivePasswordBasedKeyProvider.
        auto keyProvider = make_unique_ref<CryPasswordBasedKeyProvider>(
          _console,
          _noninteractive ? Cli::_askPasswordNoninteractive(_console) : Cli::_askPasswordForExistingFilesystem(_console),
          _noninteractive ? Cli::_askPasswordNoninteractive(_console) : Cli::_askPasswordForNewFilesystem(_console),
          make_unique_ref<SCrypt>(_scryptSettings)
        );
        return CryConfigLoader(_console, _keyGenerator, std::move(keyProvider), std::move(localStateDir),
                               cipher, blocksizeBytes, missingBlockIsIntegrityViolation).loadOrCreate(std::move(configFilePath), allowFilesystemUpgrade, allowReplacedFilesystem);
    }

    void Cli::_runFilesystem(const ProgramOptions &options, std::function<void()> onMounted) {
        try {
            LocalStateDir localStateDir(Environment::localStateDir());
            auto blockStore = make_unique_ref<OnDiskBlockStore2>(options.baseDir());
            auto config = _loadOrCreateConfig(options, localStateDir);
            unique_ptr<fspp::fuse::Fuse> fuse = nullptr;
            bool stoppedBecauseOfIntegrityViolation = false;

            auto onIntegrityViolation = [&fuse, &stoppedBecauseOfIntegrityViolation] () {
              if (fuse.get() != nullptr) {
                LOG(ERR, "Integrity violation detected. Unmounting.");
                stoppedBecauseOfIntegrityViolation = true;
                fuse->stop();
              } else {
                // Usually on an integrity violation, the file system is unmounted.
                // Here, the file system isn't initialized yet, i.e. we failed in the initial steps when
                // setting up _device before running initFilesystem.
                // We can't unmount a not-mounted file system, but we can make sure it doesn't get mounted.
                throw CryfsException("Integrity violation detected. Unmounting.", ErrorCode::IntegrityViolation);
              }
            };
            const bool missingBlockIsIntegrityViolation = config.configFile->config()->missingBlockIsIntegrityViolation();
            _device = optional<unique_ref<CryDevice>>(make_unique_ref<CryDevice>(std::move(config.configFile), std::move(blockStore), std::move(localStateDir), config.myClientId,
                                                                                 options.allowIntegrityViolations(), missingBlockIsIntegrityViolation, std::move(onIntegrityViolation)));
            _sanityCheckFilesystem(_device->get());

            auto initFilesystem = [&] (fspp::fuse::Fuse *fs){
                ASSERT(_device != none, "File system not ready to be initialized. Was it already initialized before?");

                //TODO Test auto unmounting after idle timeout
                _idleUnmounter = _createIdleCallback(options.unmountAfterIdleMinutes(), [fs] {fs->stop();});
                if (_idleUnmounter != none) {
                    (*_device)->onFsAction(std::bind(&CallAfterTimeout::resetTimer, _idleUnmounter->get()));
                }

                return make_shared<fspp::FilesystemImpl>(std::move(*_device));
            };

            fuse = make_unique<fspp::fuse::Fuse>(initFilesystem, std::move(onMounted), "cryfs", "cryfs@" + options.baseDir().string());

            _initLogfile(options);

          std::cout << "\nMounting filesystem. To unmount, call:\n$ cryfs-unmount " << options.mountDir() << "\n"
                    << std::endl;
<<<<<<< HEAD
#endif
            if (options.foreground()) {
                fuse->runInForeground(options.mountDir(), options.fuseOptions());
            } else {
                fuse->runInBackground(options.mountDir(), options.fuseOptions());
            }
=======
          fuse->run(options.mountDir(), options.fuseOptions());
>>>>>>> b526c3fd

            if (stoppedBecauseOfIntegrityViolation) {
              throw CryfsException("Integrity violation detected. Unmounting.", ErrorCode::IntegrityViolation);
            }
        } catch (const CryfsException &e) {
            throw; // CryfsException is only thrown if setup goes wrong. Throw it through so that we get the correct process exit code.
        } catch (const std::exception &e) {
            LOG(ERR, "Crashed: {}", e.what());
        } catch (...) {
            LOG(ERR, "Crashed");
        }
    }

    void Cli::_sanityCheckFilesystem(CryDevice *device) {
        //Try to list contents of base directory
        auto _rootDir = device->Load("/"); // this might throw an exception if the root blob doesn't exist
        if (_rootDir == none) {
            throw CryfsException("Couldn't find root blob", ErrorCode::InvalidFilesystem);
        }
        auto rootDir = dynamic_pointer_move<CryDir>(*_rootDir);
        if (rootDir == none) {
            throw CryfsException("Base directory blob doesn't contain a directory", ErrorCode::InvalidFilesystem);
        }
        (*rootDir)->children(); // Load children
    }

    optional<unique_ref<CallAfterTimeout>> Cli::_createIdleCallback(optional<double> minutes, function<void()> callback) {
        if (minutes == none) {
            return none;
        }
        uint64_t millis = std::llround(60000 * (*minutes));
        return make_unique_ref<CallAfterTimeout>(milliseconds(millis), callback, "idlecallback");
    }

    void Cli::_initLogfile(const ProgramOptions &options) {
        spdlog::drop("cryfs");
        //TODO Test that --logfile parameter works. Should be: file if specified, otherwise stderr if foreground, else syslog.
        if (options.logFile() != none) {
            cpputils::logging::setLogger(
                spdlog::create<spdlog::sinks::simple_file_sink<std::mutex>>("cryfs", options.logFile()->string()));
        } else if (options.foreground()) {
            cpputils::logging::setLogger(spdlog::stderr_logger_mt("cryfs"));
        } else {
            cpputils::logging::setLogger(cpputils::logging::system_logger("cryfs"));
        }
    }

	void Cli::_sanityChecks(const ProgramOptions &options) {
		_checkDirAccessible(bf::absolute(options.baseDir()), "base directory", ErrorCode::InaccessibleBaseDir);

		if (!options.mountDirIsDriveLetter()) {
			_checkDirAccessible(options.mountDir(), "mount directory", ErrorCode::InaccessibleMountDir);
			_checkMountdirDoesntContainBasedir(options);
		} else {
			if (bf::exists(options.mountDir())) {
				throw CryfsException("Drive " + options.mountDir().string() + " already exists.", ErrorCode::InaccessibleMountDir);
			}
		}
    }

    void Cli::_checkDirAccessible(const bf::path &dir, const std::string &name, ErrorCode errorCode) {
        if (!bf::exists(dir)) {
            bool create = _console->askYesNo("Could not find " + name + ". Do you want to create it?", false);
            if (create) {
                if (!bf::create_directory(dir)) {
                    throw CryfsException("Error creating "+name, errorCode);
                }
            } else {
                //std::cerr << "Exit code: " << exitCode(errorCode) << std::endl;
                throw CryfsException(name + " not found.", errorCode);
            }
        }
        if (!bf::is_directory(dir)) {
            throw CryfsException(name+" is not a directory.", errorCode);
        }
        auto file = _checkDirWriteable(dir, name, errorCode);
        _checkDirReadable(dir, file, name, errorCode);
    }

    shared_ptr<TempFile> Cli::_checkDirWriteable(const bf::path &dir, const std::string &name, ErrorCode errorCode) {
        auto path = dir / "tempfile";
        try {
            return make_shared<TempFile>(path);
        } catch (const std::runtime_error &e) {
            throw CryfsException("Could not write to "+name+".", errorCode);
        }
    }

    void Cli::_checkDirReadable(const bf::path &dir, shared_ptr<TempFile> tempfile, const std::string &name, ErrorCode errorCode) {
        ASSERT(bf::equivalent(dir, tempfile->path().parent_path()), "This function should be called with a file inside the directory");
        try {
            bool found = false;
            bf::directory_iterator end;
            for (auto iter = bf::directory_iterator(dir); iter != end; ++iter) {
                if (bf::equivalent(*iter, tempfile->path())) {
                    found = true;
                }
            }
            if (!found) {
                //This should not happen. Can only happen if the written temp file got deleted inbetween or maybe was not written at all.
                throw std::runtime_error("Error accessing "+name+".");
            }
        } catch (const boost::filesystem::filesystem_error &e) {
            throw CryfsException("Could not read from "+name+".", errorCode);
        }
    }

    void Cli::_checkMountdirDoesntContainBasedir(const ProgramOptions &options) {
        if (_pathContains(options.mountDir(), options.baseDir())) {
            throw CryfsException("base directory can't be inside the mount directory.", ErrorCode::BaseDirInsideMountDir);
        }
    }

    bool Cli::_pathContains(const bf::path &parent, const bf::path &child) {
        bf::path absParent = bf::canonical(parent);
        bf::path current = bf::canonical(child);
        if (absParent.empty() && current.empty()) {
            return true;
        }
        while(!current.empty()) {
            if (bf::equivalent(current, absParent)) {
                return true;
            }
            current = current.parent_path();
        }
        return false;
    }

    int Cli::main(int argc, const char *argv[], unique_ref<HttpClient> httpClient, std::function<void()> onMounted) {
        cpputils::showBacktraceOnCrash();
        cpputils::set_thread_name("cryfs");

        try {
            _showVersion(std::move(httpClient));
            ProgramOptions options = program_options::Parser(argc, argv).parse(CryCiphers::supportedCipherNames());
            _sanityChecks(options);
            _runFilesystem(options, std::move(onMounted));
        } catch (const CryfsException &e) {
            if (e.what() != string()) {
              std::cerr << "Error " << static_cast<int>(e.errorCode()) << ": " << e.what() << std::endl;
            }
            return exitCode(e.errorCode());
        } catch (const std::runtime_error &e) {
            std::cerr << "Error: " << e.what() << std::endl;
            return exitCode(ErrorCode::UnspecifiedError);
        }
        return exitCode(ErrorCode::Success);
    }
}<|MERGE_RESOLUTION|>--- conflicted
+++ resolved
@@ -264,18 +264,14 @@
 
             _initLogfile(options);
 
-          std::cout << "\nMounting filesystem. To unmount, call:\n$ cryfs-unmount " << options.mountDir() << "\n"
-                    << std::endl;
-<<<<<<< HEAD
-#endif
+            std::cout << "\nMounting filesystem. To unmount, call:\n$ cryfs-unmount " << options.mountDir() << "\n"
+                      << std::endl;
+
             if (options.foreground()) {
                 fuse->runInForeground(options.mountDir(), options.fuseOptions());
             } else {
                 fuse->runInBackground(options.mountDir(), options.fuseOptions());
             }
-=======
-          fuse->run(options.mountDir(), options.fuseOptions());
->>>>>>> b526c3fd
 
             if (stoppedBecauseOfIntegrityViolation) {
               throw CryfsException("Integrity violation detected. Unmounting.", ErrorCode::IntegrityViolation);
