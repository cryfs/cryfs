--- conflicted
+++ resolved
@@ -8,27 +8,16 @@
 using boost::optional;
 namespace bf = boost::filesystem;
 
-<<<<<<< HEAD
 ProgramOptions::ProgramOptions(bf::path baseDir, bf::path mountDir, optional<bf::path> configFile,
-                               bool foreground, optional<double> unmountAfterIdleMinutes,
+                               bool foreground, bool allowFilesystemUpgrade, optional<double> unmountAfterIdleMinutes,
                                optional<bf::path> logFile, optional<string> cipher,
                                optional<uint32_t> blocksizeBytes,
                                bool noIntegrityChecks,
                                boost::optional<bool> missingBlockIsIntegrityViolation,
                                vector<string> fuseOptions)
-    :_baseDir(std::move(baseDir)), _mountDir(std::move(mountDir)), _configFile(std::move(configFile)), _foreground(foreground), _noIntegrityChecks(noIntegrityChecks),
+    :_baseDir(std::move(baseDir)), _mountDir(std::move(mountDir)), _configFile(std::move(configFile)), _foreground(foreground), _allowFilesystemUpgrade(allowFilesystemUpgrade), _noIntegrityChecks(noIntegrityChecks),
      _cipher(std::move(cipher)), _blocksizeBytes(std::move(blocksizeBytes)), _unmountAfterIdleMinutes(std::move(unmountAfterIdleMinutes)),
      _missingBlockIsIntegrityViolation(std::move(missingBlockIsIntegrityViolation)), _logFile(std::move(logFile)), _fuseOptions(std::move(fuseOptions)) {
-=======
-ProgramOptions::ProgramOptions(const bf::path &baseDir, const bf::path &mountDir, const optional<bf::path> &configFile,
-                               bool foreground, bool allowFilesystemUpgrade, const optional<double> &unmountAfterIdleMinutes,
-                               const optional<bf::path> &logFile, const optional<string> &cipher,
-                               const optional<uint32_t> &blocksizeBytes,
-                               const vector<string> &fuseOptions)
-    :_baseDir(baseDir), _mountDir(mountDir), _configFile(configFile), _foreground(foreground), _allowFilesystemUpgrade(allowFilesystemUpgrade),
-     _cipher(cipher), _blocksizeBytes(blocksizeBytes), _unmountAfterIdleMinutes(unmountAfterIdleMinutes),
-     _logFile(logFile), _fuseOptions(fuseOptions) {
->>>>>>> 5fc0b7ca
 }
 
 const bf::path &ProgramOptions::baseDir() const {
