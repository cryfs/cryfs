#include "Fuse.h"
#include <memory>
#include <cassert>

#include "../fs_interface/FuseErrnoException.h"
#include "Filesystem.h"
#include <iostream>
#include <cpp-utils/assert/assert.h>
#include <cpp-utils/logging/logging.h>
#include <cpp-utils/process/subprocess.h>
#include <cpp-utils/thread/debugging.h>
#include <csignal>
#include "InvalidFilesystem.h"
#include <codecvt>

#if defined(_MSC_VER)
#include <codecvt>
#include <dokan/dokan.h>
#endif

using std::vector;
using std::string;

namespace bf = boost::filesystem;
using namespace cpputils::logging;
using std::make_shared;
using std::shared_ptr;
using std::string;
using namespace fspp::fuse;
using cpputils::set_thread_name;

namespace {
bool is_valid_fspp_path(const bf::path& path) {
  // TODO In boost 1.63, we can use path.generic() or path.generic_path() instead of path.generic_string()
  return path.has_root_directory()                     // must be absolute path
         && !path.has_root_name()                      // on Windows, it shouldn't have a device specifier (i.e. no "C:")
         && (path.string() == path.generic_string());  // must use portable '/' as directory separator
}

class ThreadNameForDebugging final {
public:
  ThreadNameForDebugging(const string& threadName) {
    std::string name = "fspp_" + threadName;
    set_thread_name(name.c_str());
  }

  ~ThreadNameForDebugging() {
    set_thread_name("fspp_idle");
  }
};
}

#define FUSE_OBJ (static_cast<Fuse *>(fuse_get_context()->private_data))

// Remove the following line, if you don't want to output each fuse operation on the console
//#define FSPP_LOG 1

namespace {
int fusepp_getattr(const char *path, fspp::fuse::STAT *stbuf) {
  int rs = FUSE_OBJ->getattr(bf::path(path), stbuf);
  return rs;
}

int fusepp_fgetattr(const char *path, fspp::fuse::STAT *stbuf, fuse_file_info *fileinfo) {
  return FUSE_OBJ->fgetattr(bf::path(path), stbuf, fileinfo);
}

int fusepp_readlink(const char *path, char *buf, size_t size) {
  return FUSE_OBJ->readlink(bf::path(path), buf, size);
}

int fusepp_mknod(const char *path, ::mode_t mode, dev_t rdev) {
  return FUSE_OBJ->mknod(bf::path(path), mode, rdev);
}

int fusepp_mkdir(const char *path, ::mode_t mode) {
  return FUSE_OBJ->mkdir(bf::path(path), mode);
}

int fusepp_unlink(const char *path) {
  return FUSE_OBJ->unlink(bf::path(path));
}

int fusepp_rmdir(const char *path) {
  return FUSE_OBJ->rmdir(bf::path(path));
}

int fusepp_symlink(const char *to, const char *from) {
  return FUSE_OBJ->symlink(bf::path(to), bf::path(from));
}

int fusepp_rename(const char *from, const char *to) {
  return FUSE_OBJ->rename(bf::path(from), bf::path(to));
}

int fusepp_link(const char *from, const char *to) {
  return FUSE_OBJ->link(bf::path(from), bf::path(to));
}

int fusepp_chmod(const char *path, ::mode_t mode) {
  return FUSE_OBJ->chmod(bf::path(path), mode);
}

int fusepp_chown(const char *path, ::uid_t uid, ::gid_t gid) {
  return FUSE_OBJ->chown(bf::path(path), uid, gid);
}

int fusepp_truncate(const char *path, int64_t size) {
  return FUSE_OBJ->truncate(bf::path(path), size);
}

int fusepp_ftruncate(const char *path, int64_t size, fuse_file_info *fileinfo) {
  return FUSE_OBJ->ftruncate(bf::path(path), size, fileinfo);
}

int fusepp_utimens(const char *path, const timespec times[2]) {
  return FUSE_OBJ->utimens(bf::path(path), times);
}

int fusepp_open(const char *path, fuse_file_info *fileinfo) {
  return FUSE_OBJ->open(bf::path(path), fileinfo);
}

int fusepp_release(const char *path, fuse_file_info *fileinfo) {
  return FUSE_OBJ->release(bf::path(path), fileinfo);
}

int fusepp_read(const char *path, char *buf, size_t size, int64_t offset, fuse_file_info *fileinfo) {
  return FUSE_OBJ->read(bf::path(path), buf, size, offset, fileinfo);
}

int fusepp_write(const char *path, const char *buf, size_t size, int64_t offset, fuse_file_info *fileinfo) {
  return FUSE_OBJ->write(bf::path(path), buf, size, offset, fileinfo);
}

int fusepp_statfs(const char *path, struct statvfs *fsstat) {
  return FUSE_OBJ->statfs(bf::path(path), fsstat);
}

int fusepp_flush(const char *path, fuse_file_info *fileinfo) {
  return FUSE_OBJ->flush(bf::path(path), fileinfo);
}

int fusepp_fsync(const char *path, int datasync, fuse_file_info *fileinfo) {
  return FUSE_OBJ->fsync(bf::path(path), datasync, fileinfo);
}

//int fusepp_setxattr(const char*, const char*, const char*, size_t, int)
//int fusepp_getxattr(const char*, const char*, char*, size_t)
//int fusepp_listxattr(const char*, char*, size_t)
//int fusepp_removexattr(const char*, const char*)

int fusepp_opendir(const char *path, fuse_file_info *fileinfo) {
  return FUSE_OBJ->opendir(bf::path(path), fileinfo);
}

int fusepp_readdir(const char *path, void *buf, fuse_fill_dir_t filler, int64_t offset, fuse_file_info *fileinfo) {
  return FUSE_OBJ->readdir(bf::path(path), buf, filler, offset, fileinfo);
}

int fusepp_releasedir(const char *path, fuse_file_info *fileinfo) {
  return FUSE_OBJ->releasedir(bf::path(path), fileinfo);
}

int fusepp_fsyncdir(const char *path, int datasync, fuse_file_info *fileinfo) {
  return FUSE_OBJ->fsyncdir(bf::path(path), datasync, fileinfo);
}

void* fusepp_init(fuse_conn_info *conn) {
  auto f = FUSE_OBJ;
  f->init(conn);
  return f;
}

void fusepp_destroy(void *userdata) {
  auto f = FUSE_OBJ;
  ASSERT(userdata == f, "Wrong userdata set");
  UNUSED(userdata); //In case the assert is disabled
  f->destroy();
}

int fusepp_access(const char *path, int mask) {
  return FUSE_OBJ->access(bf::path(path), mask);
}

int fusepp_create(const char *path, ::mode_t mode, fuse_file_info *fileinfo) {
  return FUSE_OBJ->create(bf::path(path), mode, fileinfo);
}

/*int fusepp_lock(const char*, fuse_file_info*, int cmd, flock*)
int fusepp_bmap(const char*, size_t blocksize, uint64_t *idx)
int fusepp_ioctl(const char*, int cmd, void *arg, fuse_file_info*, unsigned int flags, void *data)
int fusepp_poll(const char*, fuse_file_info*, fuse_pollhandle *ph, unsigned *reventsp)
int fusepp_write_buf(const char*, fuse_bufvec *buf, int64_t off, fuse_file_info*)
int fusepp_read_buf(const chas*, struct fuse_bufvec **bufp, size_t size, int64_t off, fuse_file_info*)
int fusepp_flock(const char*, fuse_file_info*, int op)
int fusepp_fallocate(const char*, int, int64_t, int64_t, fuse_file_info*)*/

fuse_operations *operations() {
  static std::unique_ptr<fuse_operations> singleton(nullptr);

  if (!singleton) {
    singleton = std::make_unique<fuse_operations>();
    singleton->getattr = &fusepp_getattr;
    singleton->fgetattr = &fusepp_fgetattr;
    singleton->readlink = &fusepp_readlink;
    singleton->mknod = &fusepp_mknod;
    singleton->mkdir = &fusepp_mkdir;
    singleton->unlink = &fusepp_unlink;
    singleton->rmdir = &fusepp_rmdir;
    singleton->symlink = &fusepp_symlink;
    singleton->rename = &fusepp_rename;
    singleton->link = &fusepp_link;
    singleton->chmod = &fusepp_chmod;
    singleton->chown = &fusepp_chown;
    singleton->truncate = &fusepp_truncate;
    singleton->utimens = &fusepp_utimens;
    singleton->open = &fusepp_open;
    singleton->read = &fusepp_read;
    singleton->write = &fusepp_write;
    singleton->statfs = &fusepp_statfs;
    singleton->flush = &fusepp_flush;
    singleton->release = &fusepp_release;
    singleton->fsync = &fusepp_fsync;
  /*#ifdef HAVE_SYS_XATTR_H
    singleton->setxattr = &fusepp_setxattr;
    singleton->getxattr = &fusepp_getxattr;
    singleton->listxattr = &fusepp_listxattr;
    singleton->removexattr = &fusepp_removexattr;
  #endif*/
    singleton->opendir = &fusepp_opendir;
    singleton->readdir = &fusepp_readdir;
    singleton->releasedir = &fusepp_releasedir;
    singleton->fsyncdir = &fusepp_fsyncdir;
    singleton->init = &fusepp_init;
    singleton->destroy = &fusepp_destroy;
    singleton->access = &fusepp_access;
    singleton->create = &fusepp_create;
    singleton->ftruncate = &fusepp_ftruncate;
  }

  return singleton.get();
}
}

Fuse::~Fuse() {
  for(char *arg : _argv) {
    delete[] arg;
    arg = nullptr;
  }
  _argv.clear();
}

Fuse::Fuse(std::function<shared_ptr<Filesystem> (Fuse *fuse)> init, std::function<void()> onMounted, std::string fstype, boost::optional<std::string> fsname)
  :_init(std::move(init)), _onMounted(std::move(onMounted)), _fs(make_shared<InvalidFilesystem>()), _mountdir(), _running(false), _fstype(std::move(fstype)), _fsname(std::move(fsname)) {
  ASSERT(static_cast<bool>(_init), "Invalid init given");
  ASSERT(static_cast<bool>(_onMounted), "Invalid onMounted given");
}

void Fuse::_logException(const std::exception &e) {
  LOG(ERR, "Exception thrown: {}", e.what());
}

void Fuse::_logUnknownException() {
  LOG(ERR, "Unknown exception thrown");
}

<<<<<<< HEAD
void Fuse::runInForeground(const bf::path &mountdir, const vector<string> &fuseOptions) {
  vector<string> realFuseOptions = fuseOptions;
  if (std::find(realFuseOptions.begin(), realFuseOptions.end(), "-f") == realFuseOptions.end()) {
    realFuseOptions.push_back("-f");
  }
  _run(mountdir, realFuseOptions);
}

void Fuse::runInBackground(const bf::path &mountdir, const vector<string> &fuseOptions) {
  vector<string> realFuseOptions = fuseOptions;
  _removeAndWarnIfExists(&realFuseOptions, "-f");
  _removeAndWarnIfExists(&realFuseOptions, "-d");
  _run(mountdir, realFuseOptions);
}

void Fuse::_removeAndWarnIfExists(vector<string> *fuseOptions, const std::string &option) {
  auto found = std::find(fuseOptions->begin(), fuseOptions->end(), option);
  if (found != fuseOptions->end()) {
    LOG(WARN, "The fuse option {} only works when running in foreground. Removing fuse option.", option);
    do {
      fuseOptions->erase(found);
      found = std::find(fuseOptions->begin(), fuseOptions->end(), option);
    } while (found != fuseOptions->end());
  }
}

void Fuse::_run(const bf::path &mountdir, const vector<string> &fuseOptions) {
=======
void Fuse::run(const bf::path &mountdir, const vector<string> &fuseOptions) {
  // Avoid encoding errors for non-utf8 characters, see https://github.com/cryfs/cryfs/issues/247
  bf::path::imbue(std::locale(std::locale(), new std::codecvt_utf8_utf16<wchar_t>()));

>>>>>>> 1cdf5305
  _mountdir = mountdir;

  ASSERT(_argv.size() == 0, "Filesystem already started");

  _argv = _build_argv(mountdir, fuseOptions);

  fuse_main(_argv.size(), _argv.data(), operations(), this);
}

vector<char *> Fuse::_build_argv(const bf::path &mountdir, const vector<string> &fuseOptions) {
  vector<char *> argv;
  argv.reserve(6 + fuseOptions.size()); // fuseOptions + executable name + mountdir + 2x fuse options (subtype, fsname), each taking 2 entries ("-o", "key=value").
  argv.push_back(_create_c_string(_fstype)); // The first argument (executable name) is the file system type
  argv.push_back(_create_c_string(mountdir.string())); // The second argument is the mountdir
  for (const string &option : fuseOptions) {
    argv.push_back(_create_c_string(option));
  }
  _add_fuse_option_if_not_exists(&argv, "subtype", _fstype);
  _add_fuse_option_if_not_exists(&argv, "fsname", _fsname.get_value_or(_fstype));
#ifdef __APPLE__
  // Make volume name default to mountdir on macOS
  _add_fuse_option_if_not_exists(&argv, "volname", mountdir.filename().string());
#endif
  // TODO Also set read/write size for osxfuse. The options there are called differently.
  // large_read not necessary because reads are large anyhow. This option is only important for 2.4.
  //argv.push_back(_create_c_string("-o"));
  //argv.push_back(_create_c_string("large_read"));
  argv.push_back(_create_c_string("-o"));
  argv.push_back(_create_c_string("big_writes"));
  return argv;
}

void Fuse::_add_fuse_option_if_not_exists(vector<char *> *argv, const string &key, const string &value) {
  if(!_has_option(*argv, key)) {
    argv->push_back(_create_c_string("-o"));
    argv->push_back(_create_c_string(key + "=" + value));
  }
}

bool Fuse::_has_option(const vector<char *> &vec, const string &key) {
  // The fuse option can either be present as "-okey=value" or as "-o key=value", we have to check both.
  return _has_entry_with_prefix(key + "=", vec) || _has_entry_with_prefix("-o" + key + "=", vec);
}

bool Fuse::_has_entry_with_prefix(const string &prefix, const vector<char *> &vec) {
  auto found = std::find_if(vec.begin(), vec.end(), [&prefix](const char *entry) {
      return 0 == std::strncmp(prefix.c_str(), entry, prefix.size());
  });
  return found != vec.end();
}

char *Fuse::_create_c_string(const string &str) {
  // The memory allocated here is destroyed in the destructor of the Fuse class.
  char *c_str = new char[str.size()+1];
  std::memcpy(c_str, str.c_str(), str.size()+1);
  return c_str;
}

bool Fuse::running() const {
  return _running;
}

void Fuse::stop() {
  unmount(_mountdir, false);
}

void Fuse::unmount(const bf::path& mountdir, bool force) {
  //TODO Find better way to unmount (i.e. don't use external fusermount). Unmounting by kill(getpid(), SIGINT) worked, but left the mount directory transport endpoint as not connected.
#if defined(__APPLE__)
  int returncode = cpputils::Subprocess::call(std::string("umount ") + mountdir.string()).exitcode;
#elif defined(_MSC_VER)
  std::wstring mountdir_ = std::wstring_convert<std::codecvt_utf8_utf16<wchar_t>>().from_bytes(mountdir.string());
  BOOL success = DokanRemoveMountPoint(mountdir_.c_str());
  int returncode = success ? 0 : -1;
#else
  std::string command = force ? "fusermount -u" : "fusermount -z -u";  // "-z" takes care that if the filesystem can't be unmounted right now because something is opened, it will be unmounted as soon as it can be.
  int returncode = cpputils::Subprocess::call(
	  command + " " + mountdir.string()).exitcode;
#endif
  if (returncode != 0) {
    throw std::runtime_error("Could not unmount filesystem");
  }
}

int Fuse::getattr(const bf::path &path, fspp::fuse::STAT *stbuf) {
  ThreadNameForDebugging _threadName("getattr");
#ifdef FSPP_LOG
  LOG(DEBUG, "getattr({}, _, _)", path);
#endif
  try {
    ASSERT(is_valid_fspp_path(path), "has to be an absolute path");
    _fs->lstat(path, stbuf);
    return 0;
  } catch(const cpputils::AssertFailed &e) {
    LOG(ERR, "AssertFailed in Fuse::getattr: {}", e.what());
    return -EIO;
  } catch(const fspp::fuse::FuseErrnoException &e) {
    return -e.getErrno();
  } catch(const std::exception &e) {
    _logException(e);
    return -EIO;
  } catch(...) {
    _logUnknownException();
    return -EIO;
  }
}

int Fuse::fgetattr(const bf::path &path, fspp::fuse::STAT *stbuf, fuse_file_info *fileinfo) {
  ThreadNameForDebugging _threadName("fgetattr");
#ifdef FSPP_LOG
  LOG(DEBUG, "fgetattr({}, _, _)\n", path);
#endif

  // On FreeBSD, trying to do anything with the mountpoint ends up
  // opening it, and then using the FD for an fgetattr.  So in the
  // special case of a path of "/", I need to do a getattr on the
  // underlying base directory instead of doing the fgetattr().
  // TODO Check if necessary
  if (path.string() == "/") {
    return getattr(path, stbuf);
  }

  try {
    ASSERT(is_valid_fspp_path(path), "has to be an absolute path");
    _fs->fstat(fileinfo->fh, stbuf);
    return 0;
  } catch(const cpputils::AssertFailed &e) {
    LOG(ERR, "AssertFailed in Fuse::fgetattr: {}", e.what());
    return -EIO;
  } catch(const fspp::fuse::FuseErrnoException &e) {
    return -e.getErrno();
  } catch(const std::exception &e) {
    _logException(e);
    return -EIO;
  } catch(...) {
    _logUnknownException();
    return -EIO;
  }
}

int Fuse::readlink(const bf::path &path, char *buf, size_t size) {
  ThreadNameForDebugging _threadName("readlink");
#ifdef FSPP_LOG
  LOG(DEBUG, "readlink({}, _, {})", path, size);
#endif
  try {
    ASSERT(is_valid_fspp_path(path), "has to be an absolute path");
    _fs->readSymlink(path, buf, fspp::num_bytes_t(size));
    return 0;
  } catch(const cpputils::AssertFailed &e) {
    LOG(ERR, "AssertFailed in Fuse::readlink: {}", e.what());
    return -EIO;
  } catch (fspp::fuse::FuseErrnoException &e) {
    return -e.getErrno();
  } catch(const std::exception &e) {
    _logException(e);
    return -EIO;
  } catch(...) {
    _logUnknownException();
    return -EIO;
  }
}

int Fuse::mknod(const bf::path &path, ::mode_t mode, dev_t rdev) {
  UNUSED(rdev);
  UNUSED(mode);
  UNUSED(path);
  ThreadNameForDebugging _threadName("mknod");
  LOG(WARN, "Called non-implemented mknod({}, {}, _)", path, mode);
  return ENOSYS;
}

int Fuse::mkdir(const bf::path &path, ::mode_t mode) {
  ThreadNameForDebugging _threadName("mkdir");
#ifdef FSPP_LOG
  LOG(DEBUG, "mkdir({}, {})", path, mode);
#endif
  try {
    ASSERT(is_valid_fspp_path(path), "has to be an absolute path");
    auto context = fuse_get_context();
    _fs->mkdir(path, mode, context->uid, context->gid);
    return 0;
  } catch(const cpputils::AssertFailed &e) {
    LOG(ERR, "AssertFailed in Fuse::mkdir: {}", e.what());
    return -EIO;
  } catch(const fspp::fuse::FuseErrnoException &e) {
    return -e.getErrno();
  } catch(const std::exception &e) {
    _logException(e);
    return -EIO;
  } catch(...) {
    _logUnknownException();
    return -EIO;
  }
}

int Fuse::unlink(const bf::path &path) {
  ThreadNameForDebugging _threadName("unlink");
#ifdef FSPP_LOG
  LOG(DEBUG, "unlink({})", path);
#endif
  try {
    ASSERT(is_valid_fspp_path(path), "has to be an absolute path");
    _fs->unlink(path);
    return 0;
  } catch(const cpputils::AssertFailed &e) {
    LOG(ERR, "AssertFailed in Fuse::unlink: {}", e.what());
    return -EIO;
  } catch(const fspp::fuse::FuseErrnoException &e) {
    return -e.getErrno();
  } catch(const std::exception &e) {
    _logException(e);
    return -EIO;
  } catch(...) {
    _logUnknownException();
    return -EIO;
  }
}

int Fuse::rmdir(const bf::path &path) {
  ThreadNameForDebugging _threadName("rmdir");
#ifdef FSPP_LOG
  LOG(DEBUG, "rmdir({})", path);
#endif
  try {
    ASSERT(is_valid_fspp_path(path), "has to be an absolute path");
    _fs->rmdir(path);
    return 0;
  } catch(const cpputils::AssertFailed &e) {
    LOG(ERR, "AssertFailed in Fuse::rmdir: {}", e.what());
    return -EIO;
  } catch(const fspp::fuse::FuseErrnoException &e) {
    return -e.getErrno();
  } catch(const std::exception &e) {
    _logException(e);
    return -EIO;
  } catch(...) {
    _logUnknownException();
    return -EIO;
  }
}

int Fuse::symlink(const bf::path &to, const bf::path &from) {
  ThreadNameForDebugging _threadName("symlink");
#ifdef FSPP_LOG
  LOG(DEBUG, "symlink({}, {})", to, from);
#endif
  try {
    ASSERT(is_valid_fspp_path(from), "has to be an absolute path");
	auto context = fuse_get_context();
    _fs->createSymlink(to, from, context->uid, context->gid);
    return 0;
  } catch(const cpputils::AssertFailed &e) {
    LOG(ERR, "AssertFailed in Fuse::symlink: {}", e.what());
    return -EIO;
  } catch(const fspp::fuse::FuseErrnoException &e) {
    return -e.getErrno();
  } catch(const std::exception &e) {
    _logException(e);
    return -EIO;
  } catch(...) {
    _logUnknownException();
    return -EIO;
  }
}

int Fuse::rename(const bf::path &from, const bf::path &to) {
  ThreadNameForDebugging _threadName("rename");
#ifdef FSPP_LOG
  LOG(DEBUG, "rename({}, {})", from, to);
#endif
  try {
    ASSERT(is_valid_fspp_path(from), "from has to be an absolute path");
    ASSERT(is_valid_fspp_path(to), "rename target has to be an absolute path. If this assert throws, we have to add code here that makes the path absolute.");
    _fs->rename(from, to);
    return 0;
  } catch(const cpputils::AssertFailed &e) {
    LOG(ERR, "AssertFailed in Fuse::rename: {}", e.what());
    return -EIO;
  } catch(const fspp::fuse::FuseErrnoException &e) {
    return -e.getErrno();
  } catch(const std::exception &e) {
    _logException(e);
    return -EIO;
  } catch(...) {
    _logUnknownException();
    return -EIO;
  }
}

//TODO
int Fuse::link(const bf::path &from, const bf::path &to) {
  ThreadNameForDebugging _threadName("link");
  LOG(WARN, "NOT IMPLEMENTED: link({}, {})", from, to);
  //auto real_from = _impl->RootDir() / from;
  //auto real_to = _impl->RootDir() / to;
  //int retstat = ::link(real_from.string().c_str(), real_to.string().c_str());
  //return errcode_map(retstat);
  return ENOSYS;
}

int Fuse::chmod(const bf::path &path, ::mode_t mode) {
  ThreadNameForDebugging _threadName("chmod");
#ifdef FSPP_LOG
  LOG(DEBUG, "chmod({}, {})", path, mode);
#endif
  try {
    ASSERT(is_valid_fspp_path(path), "has to be an absolute path");
	_fs->chmod(path, mode);
	return 0;
  } catch(const cpputils::AssertFailed &e) {
    LOG(ERR, "AssertFailed in Fuse::chmod: {}", e.what());
    return -EIO;
  } catch (fspp::fuse::FuseErrnoException &e) {
	return -e.getErrno();
  } catch(const std::exception &e) {
    _logException(e);
    return -EIO;
  } catch(...) {
    _logUnknownException();
    return -EIO;
  }
}

int Fuse::chown(const bf::path &path, ::uid_t uid, ::gid_t gid) {
  ThreadNameForDebugging _threadName("chown");
#ifdef FSPP_LOG
  LOG(DEBUG, "chown({}, {}, {})", path, uid, gid);
#endif
  try {
    ASSERT(is_valid_fspp_path(path), "has to be an absolute path");
	_fs->chown(path, uid, gid);
	return 0;
  } catch(const cpputils::AssertFailed &e) {
    LOG(ERR, "AssertFailed in Fuse::chown: {}", e.what());
    return -EIO;
  } catch (fspp::fuse::FuseErrnoException &e) {
	return -e.getErrno();
  } catch(const std::exception &e) {
    _logException(e);
    return -EIO;
  } catch(...) {
    _logUnknownException();
    return -EIO;
  }
}

int Fuse::truncate(const bf::path &path, int64_t size) {
  ThreadNameForDebugging _threadName("truncate");
#ifdef FSPP_LOG
  LOG(DEBUG, "truncate({}, {})", path, size);
#endif
  try {
    ASSERT(is_valid_fspp_path(path), "has to be an absolute path");
    _fs->truncate(path, fspp::num_bytes_t(size));
    return 0;
  } catch(const cpputils::AssertFailed &e) {
    LOG(ERR, "AssertFailed in Fuse::truncate: {}", e.what());
    return -EIO;
  } catch (FuseErrnoException &e) {
    return -e.getErrno();
  } catch(const std::exception &e) {
    _logException(e);
    return -EIO;
  } catch(...) {
    _logUnknownException();
    return -EIO;
  }
}

int Fuse::ftruncate(const bf::path &path, int64_t size, fuse_file_info *fileinfo) {
  ThreadNameForDebugging _threadName("ftruncate");
#ifdef FSPP_LOG
  LOG(DEBUG, "ftruncate({}, {})", path, size);
#endif
  UNUSED(path);
  try {
    _fs->ftruncate(fileinfo->fh, fspp::num_bytes_t(size));
    return 0;
  } catch(const cpputils::AssertFailed &e) {
    LOG(ERR, "AssertFailed in Fuse::ftruncate: {}", e.what());
    return -EIO;
  } catch (FuseErrnoException &e) {
    return -e.getErrno();
  } catch(const std::exception &e) {
    _logException(e);
    return -EIO;
  } catch(...) {
    _logUnknownException();
    return -EIO;
  }
}

int Fuse::utimens(const bf::path &path, const timespec times[2]) {
  ThreadNameForDebugging _threadName("utimens");
#ifdef FSPP_LOG
  LOG(DEBUG, "utimens({}, _)", path);
#endif
  try {
    ASSERT(is_valid_fspp_path(path), "has to be an absolute path");
    _fs->utimens(path, times[0], times[1]);
    return 0;
  } catch(const cpputils::AssertFailed &e) {
    LOG(ERR, "AssertFailed in Fuse::utimens: {}", e.what());
    return -EIO;
  } catch (FuseErrnoException &e) {
    return -e.getErrno();
  } catch(const std::exception &e) {
    _logException(e);
    return -EIO;
  } catch(...) {
    _logUnknownException();
    return -EIO;
  }
}

int Fuse::open(const bf::path &path, fuse_file_info *fileinfo) {
  ThreadNameForDebugging _threadName("open");
#ifdef FSPP_LOG
  LOG(DEBUG, "open({}, _)", path);
#endif
  try {
    ASSERT(is_valid_fspp_path(path), "has to be an absolute path");
    fileinfo->fh = _fs->openFile(path, fileinfo->flags);
    return 0;
  } catch(const cpputils::AssertFailed &e) {
    LOG(ERR, "AssertFailed in Fuse::open: {}", e.what());
    return -EIO;
  } catch (FuseErrnoException &e) {
    return -e.getErrno();
  } catch(const std::exception &e) {
    _logException(e);
    return -EIO;
  } catch(...) {
    _logUnknownException();
    return -EIO;
  }
}

int Fuse::release(const bf::path &path, fuse_file_info *fileinfo) {
  ThreadNameForDebugging _threadName("release");
#ifdef FSPP_LOG
  LOG(DEBUG, "release({}, _)", path);
#endif
  UNUSED(path);
  try {
    _fs->closeFile(fileinfo->fh);
    return 0;
  } catch(const cpputils::AssertFailed &e) {
    LOG(ERR, "AssertFailed in Fuse::release: {}", e.what());
    return -EIO;
  } catch (FuseErrnoException &e) {
    return -e.getErrno();
  } catch(const std::exception &e) {
    _logException(e);
    return -EIO;
  } catch(...) {
    _logUnknownException();
    return -EIO;
  }
}

int Fuse::read(const bf::path &path, char *buf, size_t size, int64_t offset, fuse_file_info *fileinfo) {
  ThreadNameForDebugging _threadName("read");
#ifdef FSPP_LOG
  LOG(DEBUG, "read({}, _, {}, {}, _)", path, size, offset);
#endif
  UNUSED(path);
  try {
    return _fs->read(fileinfo->fh, buf, fspp::num_bytes_t(size), fspp::num_bytes_t(offset)).value();
  } catch(const cpputils::AssertFailed &e) {
    LOG(ERR, "AssertFailed in Fuse::read: {}", e.what());
    return -EIO;
  } catch (FuseErrnoException &e) {
    return -e.getErrno();
  } catch(const std::exception &e) {
    _logException(e);
    return -EIO;
  } catch(...) {
    _logUnknownException();
    return -EIO;
  }
}

int Fuse::write(const bf::path &path, const char *buf, size_t size, int64_t offset, fuse_file_info *fileinfo) {
  ThreadNameForDebugging _threadName("write");
#ifdef FSPP_LOG
  LOG(DEBUG, "write({}, _, {}, {}, _)", path, size, offsset);
#endif
  UNUSED(path);
  try {
    _fs->write(fileinfo->fh, buf, fspp::num_bytes_t(size), fspp::num_bytes_t(offset));
    return size;
  } catch(const cpputils::AssertFailed &e) {
    LOG(ERR, "AssertFailed in Fuse::write: {}", e.what());
    return -EIO;
  } catch (FuseErrnoException &e) {
    return -e.getErrno();
  } catch(const std::exception &e) {
    _logException(e);
    return -EIO;
  } catch(...) {
    _logUnknownException();
    return -EIO;
  }
}

int Fuse::statfs(const bf::path &path, struct ::statvfs *fsstat) {
  ThreadNameForDebugging _threadName("statfs");
#ifdef FSPP_LOG
  LOG(DEBUG, "statfs({}, _)", path);
#endif
  UNUSED(path);
  try {
    ASSERT(is_valid_fspp_path(path), "has to be an absolute path");
    _fs->statfs(fsstat);
    return 0;
  } catch(const cpputils::AssertFailed &e) {
    LOG(ERR, "AssertFailed in Fuse::statfs: {}", e.what());
    return -EIO;
  } catch (FuseErrnoException &e) {
    return -e.getErrno();
  } catch(const std::exception &e) {
    _logException(e);
    return -EIO;
  } catch(...) {
    _logUnknownException();
    return -EIO;
  }
}

int Fuse::flush(const bf::path &path, fuse_file_info *fileinfo) {
  ThreadNameForDebugging _threadName("flush");
#ifdef FSPP_LOG
  LOG(WARN, "flush({}, _)", path);
#endif
  UNUSED(path);
  try {
    _fs->flush(fileinfo->fh);
    return 0;
  } catch(const cpputils::AssertFailed &e) {
    LOG(ERR, "AssertFailed in Fuse::flush: {}", e.what());
    return -EIO;
  } catch (FuseErrnoException &e) {
    return -e.getErrno();
  } catch(const std::exception &e) {
    _logException(e);
    return -EIO;
  } catch(...) {
    _logUnknownException();
    return -EIO;
  }
}

int Fuse::fsync(const bf::path &path, int datasync, fuse_file_info *fileinfo) {
  ThreadNameForDebugging _threadName("fsync");
#ifdef FSPP_LOG
  LOG(DEBUG, "fsync({}, {}, _)", path, datasync);
#endif
  UNUSED(path);
  try {
    if (datasync) {
      _fs->fdatasync(fileinfo->fh);
    } else {
      _fs->fsync(fileinfo->fh);
    }
    return 0;
  } catch(const cpputils::AssertFailed &e) {
    LOG(ERR, "AssertFailed in Fuse::fsync: {}", e.what());
    return -EIO;
  } catch (FuseErrnoException &e) {
    return -e.getErrno();
  } catch(const std::exception &e) {
    _logException(e);
    return -EIO;
  } catch(...) {
    _logUnknownException();
    return -EIO;
  }
}

int Fuse::opendir(const bf::path &path, fuse_file_info *fileinfo) {
  UNUSED(path);
  UNUSED(fileinfo);
  ThreadNameForDebugging _threadName("opendir");
  //LOG(DEBUG, "opendir({}, _)", path);
  //We don't need opendir, because readdir works directly on the path
  return 0;
}

int Fuse::readdir(const bf::path &path, void *buf, fuse_fill_dir_t filler, int64_t offset, fuse_file_info *fileinfo) {
  ThreadNameForDebugging _threadName("readdir");
#ifdef FSPP_LOG
  LOG(DEBUG, "readdir({}, _, _, {}, _)", path, offest);
#endif
  UNUSED(fileinfo);
  UNUSED(offset);
  try {
    ASSERT(is_valid_fspp_path(path), "has to be an absolute path");
    auto entries = _fs->readDir(path);
    fspp::fuse::STAT stbuf{};
    for (const auto &entry : *entries) {
      //We could pass more file metadata to filler() in its third parameter,
      //but it doesn't help performance since fuse ignores everything in stbuf
      //except for file-type bits in st_mode and (if used) st_ino.
      //It does getattr() calls on all entries nevertheless.
      if (entry.type == Dir::EntryType::DIR) {
        stbuf.st_mode = S_IFDIR;
      } else if (entry.type == Dir::EntryType::FILE) {
        stbuf.st_mode = S_IFREG;
      } else if (entry.type == Dir::EntryType::SYMLINK) {
        stbuf.st_mode = S_IFLNK;
      } else {
        ASSERT(false, "Unknown entry type");
      }
      if (filler(buf, entry.name.c_str(), &stbuf, 0) != 0) {
        return -ENOMEM;
      }
    }
    return 0;
  } catch(const cpputils::AssertFailed &e) {
    LOG(ERR, "AssertFailed in Fuse::readdir: {}", e.what());
    return -EIO;
  } catch (FuseErrnoException &e) {
    return -e.getErrno();
  } catch(const std::exception &e) {
    _logException(e);
    return -EIO;
  } catch(...) {
    _logUnknownException();
    return -EIO;
  }
}

int Fuse::releasedir(const bf::path &path, fuse_file_info *fileinfo) {
  UNUSED(path);
  UNUSED(fileinfo);
  ThreadNameForDebugging _threadName("releasedir");
  //LOG(DEBUG, "releasedir({}, _)", path);
  //We don't need releasedir, because readdir works directly on the path
  return 0;
}

//TODO
int Fuse::fsyncdir(const bf::path &path, int datasync, fuse_file_info *fileinfo) {
  UNUSED(fileinfo);
  UNUSED(datasync);
  UNUSED(path);
  ThreadNameForDebugging _threadName("fsyncdir");
  //LOG(WARN, "Called non-implemented fsyncdir({}, {}, _)", path, datasync);
  return 0;
}

void Fuse::init(fuse_conn_info *conn) {
  UNUSED(conn);
  ThreadNameForDebugging _threadName("init");
  _fs = _init(this);

  LOG(INFO, "Filesystem started.");

  _running = true;
  _onMounted();

#ifdef FSPP_LOG
  cpputils::logging::setLevel(DEBUG);
#endif
}

void Fuse::destroy() {
  ThreadNameForDebugging _threadName("destroy");
  _fs = make_shared<InvalidFilesystem>();
  LOG(INFO, "Filesystem stopped.");
  _running = false;
  cpputils::logging::logger()->flush();
}

int Fuse::access(const bf::path &path, int mask) {
  ThreadNameForDebugging _threadName("access");
#ifdef FSPP_LOG
  LOG(DEBUG, "access({}, {})", path, mask);
#endif
  try {
    ASSERT(is_valid_fspp_path(path), "has to be an absolute path");
    _fs->access(path, mask);
    return 0;
  } catch(const cpputils::AssertFailed &e) {
    LOG(ERR, "AssertFailed in Fuse::access: {}", e.what());
    return -EIO;
  } catch (FuseErrnoException &e) {
    return -e.getErrno();
  } catch(const std::exception &e) {
    _logException(e);
    return -EIO;
  } catch(...) {
    _logUnknownException();
    return -EIO;
  }
}

int Fuse::create(const bf::path &path, ::mode_t mode, fuse_file_info *fileinfo) {
  ThreadNameForDebugging _threadName("create");
#ifdef FSPP_LOG
  LOG(DEBUG, "create({}, {}, _)", path, mode);
#endif
  try {
    ASSERT(is_valid_fspp_path(path), "has to be an absolute path");
    auto context = fuse_get_context();
    fileinfo->fh = _fs->createAndOpenFile(path, mode, context->uid, context->gid);
    return 0;
  } catch(const cpputils::AssertFailed &e) {
    LOG(ERR, "AssertFailed in Fuse::create: {}", e.what());
    return -EIO;
  } catch (FuseErrnoException &e) {
    return -e.getErrno();
  } catch(const std::exception &e) {
    _logException(e);
    return -EIO;
  } catch(...) {
    _logUnknownException();
    return -EIO;
  }
}<|MERGE_RESOLUTION|>--- conflicted
+++ resolved
@@ -265,7 +265,6 @@
   LOG(ERR, "Unknown exception thrown");
 }
 
-<<<<<<< HEAD
 void Fuse::runInForeground(const bf::path &mountdir, const vector<string> &fuseOptions) {
   vector<string> realFuseOptions = fuseOptions;
   if (std::find(realFuseOptions.begin(), realFuseOptions.end(), "-f") == realFuseOptions.end()) {
@@ -293,12 +292,9 @@
 }
 
 void Fuse::_run(const bf::path &mountdir, const vector<string> &fuseOptions) {
-=======
-void Fuse::run(const bf::path &mountdir, const vector<string> &fuseOptions) {
   // Avoid encoding errors for non-utf8 characters, see https://github.com/cryfs/cryfs/issues/247
   bf::path::imbue(std::locale(std::locale(), new std::codecvt_utf8_utf16<wchar_t>()));
 
->>>>>>> 1cdf5305
   _mountdir = mountdir;
 
   ASSERT(_argv.size() == 0, "Filesystem already started");
