#pragma once
#ifndef MESSMER_FSPP_FSTEST_FSPPNODETEST_RENAME_H_
#define MESSMER_FSPP_FSTEST_FSPPNODETEST_RENAME_H_

#include "testutils/FsppNodeTest.h"
#include "../fs_interface/FuseErrnoException.h"

template<class ConcreteFileSystemTestFixture>
class FsppNodeTest_Rename: public FsppNodeTest<ConcreteFileSystemTestFixture> {
public:
    void Test_Error_TargetParentDirDoesntExist() {
        auto node = this->CreateNode("/oldname");
        try {
            node->rename("/oldname", "/notexistingdir/newname");
            EXPECT_TRUE(false); // Expect it throws an exception
        } catch (const fspp::fuse::FuseErrnoException &e) {
            EXPECT_EQ(ENOENT, e.getErrno());
        }
        //Old node should still exist
        EXPECT_NE(boost::none, this->device->Load("/oldname"));
    }

    void Test_Error_TargetParentDirIsFile() {
        this->CreateNode("/oldname");
        this->CreateFile("/somefile");
        try {
            this->Load("/somefile")->rename("/somefile", "/somefile/newname");
            EXPECT_TRUE(false); // Expect it throws an exception
        } catch (const fspp::fuse::FuseErrnoException &e) {
            EXPECT_EQ(ENOTDIR, e.getErrno());
        }
        //Nodes should still exist
        EXPECT_NE(boost::none, this->device->Load("/oldname"));
        EXPECT_NE(boost::none, this->device->Load("/somefile"));
    }

    void Test_Error_RootDir() {
        auto rootDirNode = this->Load("/");
        try {
            rootDirNode->rename("/", "/newname");
            EXPECT_TRUE(false); // expect throws
        } catch (const fspp::fuse::FuseErrnoException &e) {
            EXPECT_EQ(EBUSY, e.getErrno());
        }
    }

    void Test_InRoot() {
        auto node = this->CreateNode("/oldname");
        node->rename("/oldname", "/newname");
        EXPECT_EQ(boost::none, this->device->Load("/oldname"));
        EXPECT_NE(boost::none, this->device->Load("/newname"));
    }

    void Test_InNested() {
        this->CreateDir("/mydir");
        auto node = this->CreateNode("/mydir/oldname");
        node->rename("/mydir/oldname", "/mydir/newname");
        EXPECT_EQ(boost::none, this->device->Load("/mydir/oldname"));
        EXPECT_NE(boost::none, this->device->Load("/mydir/newname"));
    }

    void Test_RootToNested_SameName() {
        this->CreateDir("/mydir");
        auto node = this->CreateNode("/oldname");
        node->rename("/oldname", "/mydir/oldname");
        EXPECT_EQ(boost::none, this->device->Load("/oldname"));
        EXPECT_NE(boost::none, this->device->Load("/mydir/oldname"));
    }

    void Test_RootToNested_NewName() {
        this->CreateDir("/mydir");
        auto node = this->CreateNode("/oldname");
        node->rename("/oldname", "/mydir/newname");
        EXPECT_EQ(boost::none, this->device->Load("/oldname"));
        EXPECT_NE(boost::none, this->device->Load("/mydir/newname"));
    }

    void Test_NestedToRoot_SameName() {
        this->CreateDir("/mydir");
        auto node = this->CreateNode("/mydir/oldname");
        node->rename("/mydir/oldname", "/oldname");
        EXPECT_EQ(boost::none, this->device->Load("/mydir/oldname"));
        EXPECT_NE(boost::none, this->device->Load("/oldname"));
    }

    void Test_NestedToRoot_NewName() {
        this->CreateDir("/mydir");
        auto node = this->CreateNode("/mydir/oldname");
        node->rename("/mydir/oldname", "/newname");
        EXPECT_EQ(boost::none, this->device->Load("/mydir/oldname"));
        EXPECT_NE(boost::none, this->device->Load("/newname"));
    }

    void Test_NestedToNested_SameName() {
        this->CreateDir("/mydir");
        this->CreateDir("/mydir2");
        auto node = this->CreateNode("/mydir/oldname");
        node->rename("/mydir/oldname", "/mydir2/oldname");
        EXPECT_EQ(boost::none, this->device->Load("/mydir/oldname"));
        EXPECT_NE(boost::none, this->device->Load("/mydir2/oldname"));
    }

    void Test_NestedToNested_NewName() {
        this->CreateDir("/mydir");
        this->CreateDir("/mydir2");
        auto node = this->CreateNode("/mydir/oldname");
        node->rename("/mydir/oldname", "/mydir2/newname");
        EXPECT_EQ(boost::none, this->device->Load("/mydir/oldname"));
        EXPECT_NE(boost::none, this->device->Load("/mydir2/newname"));
    }

    void Test_ToItself() {
        auto node = this->CreateNode("/oldname");
        node->rename("/oldname", "/oldname");
        EXPECT_NE(boost::none, this->device->Load("/oldname"));
    }

    void Test_Overwrite_InSameDir() {
        auto node = this->CreateNode("/oldname");
        this->CreateNode("/newname");
        node->rename("/oldname", "/newname");
        EXPECT_EQ(boost::none, this->device->Load("/oldname"));
        EXPECT_NE(boost::none, this->device->Load("/newname"));
    }

    void Test_Overwrite_InDifferentDir() {
        this->CreateDir("/parent1");
        this->CreateDir("/parent2");
        auto node = this->CreateNode("/parent1/oldname");
        this->CreateNode("/parent2/newname");
        node->rename("/parent1/oldname", "/parent2/newname");
        EXPECT_EQ(boost::none, this->device->Load("/parent1/oldname"));
        EXPECT_NE(boost::none, this->device->Load("/parent2/newname"));
    }

    void Test_Overwrite_DoesntHaveSameEntryTwice() {
        auto node = this->CreateNode("/oldname");
        this->CreateNode("/newname");
<<<<<<< HEAD
        EXPECT_EQ(4u, this->LoadDir("/")->children()->size()); // 4, because of '.' and '..'
        node->rename("oldname", "/newname");
        EXPECT_EQ(3u, this->LoadDir("/")->children()->size()); // 3, because of '.' and '..'
=======
        EXPECT_EQ(4u, this->LoadDir("/")->children().size()); // 4, because of '.' and '..'
        node->rename("/newname");
        EXPECT_EQ(3u, this->LoadDir("/")->children().size()); // 3, because of '.' and '..'
>>>>>>> 620d50fd
    }

    void Test_Overwrite_Error_DirWithFile_InSameDir() {
        this->CreateFile("/oldname");
        this->CreateDir("/newname");
        try {
            this->Load("/oldname")->rename("/oldname", "/newname");
            EXPECT_TRUE(false); // expect throw
        } catch (const fspp::fuse::FuseErrnoException &e) {
            EXPECT_EQ(EISDIR, e.getErrno());
        }
        EXPECT_NE(boost::none, this->device->Load("/oldname"));
        EXPECT_NE(boost::none, this->device->Load("/newname"));
    }

    void Test_Overwrite_Error_DirWithFile_InDifferentDir() {
        this->CreateDir("/parent1");
        this->CreateDir("/parent2");
        this->CreateFile("/parent1/oldname");
        this->CreateDir("/parent2/newname");
        try {
            this->Load("/parent1/oldname")->rename("/parent1/oldname", "/parent2/newname");
            EXPECT_TRUE(false); // expect throw
        } catch (const fspp::fuse::FuseErrnoException &e) {
            EXPECT_EQ(EISDIR, e.getErrno());
        }
        EXPECT_NE(boost::none, this->device->Load("/parent1/oldname"));
        EXPECT_NE(boost::none, this->device->Load("/parent2/newname"));
    }

    void Test_Overwrite_Error_FileWithDir_InSameDir() {
        this->CreateDir("/oldname");
        this->CreateFile("/newname");
        try {
            this->Load("/oldname")->rename("/oldname", "/newname");
            EXPECT_TRUE(false); // expect throw
        } catch (const fspp::fuse::FuseErrnoException &e) {
            EXPECT_EQ(ENOTDIR, e.getErrno());
        }
        EXPECT_NE(boost::none, this->device->Load("/oldname"));
        EXPECT_NE(boost::none, this->device->Load("/newname"));
    }

    void Test_Overwrite_Error_FileWithDir_InDifferentDir() {
        this->CreateDir("/parent1");
        this->CreateDir("/parent2");
        this->CreateDir("/parent1/oldname");
        this->CreateFile("/parent2/newname");
        try {
            this->Load("/parent1/oldname")->rename("/parent1/oldname", "/parent2/newname");
            EXPECT_TRUE(false); // expect throw
        } catch (const fspp::fuse::FuseErrnoException &e) {
            EXPECT_EQ(ENOTDIR, e.getErrno());
        }
        EXPECT_NE(boost::none, this->device->Load("/parent1/oldname"));
        EXPECT_NE(boost::none, this->device->Load("/parent2/newname"));
    }

  void Test_Overwrite_Error_Dir_To_Nonempty_Dir() {
    this->CreateDir("/parent1");
    this->CreateDir("/parent2");
    this->CreateFile("/parent2/somefile");
    try {
      this->Load("/parent1")->rename("/parent1", "/parent2");
      EXPECT_TRUE(false); // expect throw
    } catch (const fspp::fuse::FuseErrnoException &e) {
      EXPECT_EQ(ENOTEMPTY, e.getErrno());
    }

    EXPECT_NE(boost::none, this->device->Load("/parent1"));
    EXPECT_NE(boost::none, this->device->Load("/parent2/somefile"));
  }


    void Test_CanRenameTwice() {
        // Test that the node object stays valid after a rename, even if it now points to an entry of a different parent directory.
        this->CreateDir("/mydir1");
        this->CreateDir("/mydir2");
        auto node = this->CreateNode("/oldname");
        node->rename("/oldname", "/mydir1/newname");
        node->rename("/mydir1/newname", "/mydir2/newname");
        EXPECT_EQ(boost::none, this->device->Load("/oldname"));
        EXPECT_EQ(boost::none, this->device->Load("/mydir1/newname"));
        EXPECT_NE(boost::none, this->device->Load("/mydir2/newname"));
    }
};

REGISTER_NODE_TEST_SUITE(FsppNodeTest_Rename,
    Error_TargetParentDirDoesntExist,
    Error_TargetParentDirIsFile,
    Error_RootDir,
    InRoot,
    InNested,
    RootToNested_SameName,
    RootToNested_NewName,
    NestedToRoot_SameName,
    NestedToRoot_NewName,
    NestedToNested_SameName,
    NestedToNested_NewName,
    ToItself,
    Overwrite_InSameDir,
    Overwrite_InDifferentDir,
    Overwrite_DoesntHaveSameEntryTwice,
    Overwrite_Error_DirWithFile_InSameDir,
    Overwrite_Error_DirWithFile_InDifferentDir,
    Overwrite_Error_FileWithDir_InSameDir,
    Overwrite_Error_FileWithDir_InDifferentDir,
    Overwrite_Error_Dir_To_Nonempty_Dir,
    CanRenameTwice
);

#endif

//TODO Test for rename (success AND error cases) that stat values stay unchanged (i.e. mode, uid, gid, access times, ...)
//TODO Test for rename (success AND error cases) that contents stay unchanged (i.e. file contents, directory children, symlink target)
//TODO (here and in other fstest operations): Test error paths<|MERGE_RESOLUTION|>--- conflicted
+++ resolved
@@ -136,15 +136,9 @@
     void Test_Overwrite_DoesntHaveSameEntryTwice() {
         auto node = this->CreateNode("/oldname");
         this->CreateNode("/newname");
-<<<<<<< HEAD
-        EXPECT_EQ(4u, this->LoadDir("/")->children()->size()); // 4, because of '.' and '..'
+        EXPECT_EQ(4u, this->LoadDir("/")->children().size()); // 4, because of '.' and '..'
         node->rename("oldname", "/newname");
-        EXPECT_EQ(3u, this->LoadDir("/")->children()->size()); // 3, because of '.' and '..'
-=======
-        EXPECT_EQ(4u, this->LoadDir("/")->children().size()); // 4, because of '.' and '..'
-        node->rename("/newname");
         EXPECT_EQ(3u, this->LoadDir("/")->children().size()); // 3, because of '.' and '..'
->>>>>>> 620d50fd
     }
 
     void Test_Overwrite_Error_DirWithFile_InSameDir() {
