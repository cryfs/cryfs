#pragma once
#ifndef MESSMER_CPPUTILS_POINTER_UNIQUE_REF_H
#define MESSMER_CPPUTILS_POINTER_UNIQUE_REF_H

#include <memory>
#include <boost/optional.hpp>
#include "../macros.h"
#include "gcc_4_8_compatibility.h"
#include "cast.h"
#include "../assert/assert.h"

namespace cpputils {

/**
 * unique_ref<T> behaves like unique_ptr<T>, but guarantees that the pointer points to a valid object.
 * You can create objects using make_unique_ref (works like make_unique for unique_ptr).
 *
 * If you happen to already have a unique_ptr<T>, you can call nullcheck(unique_ptr),
 * which returns optional<unique_ref<T>>.
 * Take care that this should be used very rarely, since it circumvents parts of the guarantee.
 * It still protects against null pointers, but it does not guarantee anymore that the pointer points
 * to a valid object. It might hold an arbitrary non-null memory location.
 *
 * Caution: There is one way a unique_ref<T> can actually hold a nullptr.
 * It will hold a nullptr after its value was moved to another unique_ref.
 * Never use the old instance after moving!
 */
template<class T, class D = std::default_delete<T>>
class unique_ref final {
public:
    using element_type = typename std::unique_ptr<T, D>::element_type;
    using deleter_type = typename std::unique_ptr<T, D>::deleter_type;
    using pointer = typename std::unique_ptr<T, D>::pointer;

    unique_ref(unique_ref&& from) noexcept
    : _target(std::move(from._target)) {
        from._target = nullptr;
        _invariant();
    }

<<<<<<< HEAD
    unique_ref(unique_ref&& from): _target(std::move(from._target)) {
        from._target = nullptr;
    }
    // TODO Test this upcast-allowing move constructor
    template<typename U> unique_ref(unique_ref<U>&& from): _target(std::move(from._target)) {
        from._target = nullptr;
=======
    template<class U> unique_ref(unique_ref<U>&& from) noexcept
    : _target(std::move(from._target)) {
        from._target = nullptr;
        _invariant();
>>>>>>> ec3bec07
    }

    unique_ref& operator=(unique_ref&& from) noexcept {
        _target = std::move(from._target);
        from._target = nullptr;
<<<<<<< HEAD
=======
        _invariant();
>>>>>>> ec3bec07
        return *this;
    }

    template<class U> unique_ref& operator=(unique_ref<U>&& from) noexcept {
        _target = std::move(from._target);
        from._target = nullptr;
<<<<<<< HEAD
        return *this;
    }

    typename std::add_lvalue_reference<T>::type operator*() const& {
        ASSERT(_target.get() != nullptr, "Member was moved out to another unique_ref. This instance is invalid.");
        return *_target;
    }
    typename std::add_rvalue_reference<T>::type operator*() && {
        ASSERT(_target.get() != nullptr, "Member was moved out to another unique_ref. This instance is invalid.");
=======
        _invariant();
        return *this;
    }

    typename std::add_lvalue_reference<element_type>::type operator*() const& noexcept {
        _invariant();
        return *_target;
    }
    typename std::add_rvalue_reference<element_type>::type operator*() && noexcept {
        _invariant();
>>>>>>> ec3bec07
        return std::move(*_target);
    }

    pointer operator->() const noexcept {
        return get();
    }

<<<<<<< HEAD
    T* get() const {
        ASSERT(_target.get() != nullptr, "Member was moved out to another unique_ref. This instance is invalid.");
=======
    pointer get() const noexcept {
        _invariant();
>>>>>>> ec3bec07
        return _target.get();
    }

    template<class T2>
    operator std::unique_ptr<T2>() && noexcept {
        _invariant();
        return std::move(_target);
    }

    template<class T2>
    operator std::shared_ptr<T2>() && noexcept {
        _invariant();
        return std::move(_target);
    }

    void swap(unique_ref& rhs) noexcept {
        std::swap(_target, rhs._target);
    }

<<<<<<< HEAD
    bool isValid() const {
        return _target.get() != nullptr;
    }

private:
    unique_ref(std::unique_ptr<T> target): _target(std::move(target)) {}
    template<typename U, typename... Args> friend unique_ref<U> make_unique_ref(Args&&... args);
    template<typename U> friend boost::optional<unique_ref<U>> nullcheck(std::unique_ptr<U> ptr);
    template<typename U> friend class unique_ref;
    template<typename DST, typename SRC> friend boost::optional<unique_ref<DST>> dynamic_pointer_move(unique_ref<SRC> &source);
    template<typename U> friend std::unique_ptr<U> to_unique_ptr(unique_ref<U> ref);
    template<class U> friend U* _extract_ptr(const unique_ref<U> &obj);
=======
    bool is_valid() const noexcept {
        return _target.get() != nullptr;
    }

    deleter_type& get_deleter() noexcept {
        return _target.get_deleter();
    }

    const deleter_type& get_deleter() const noexcept {
        return _target.get_deleter();
    }

private:
    explicit unique_ref(std::unique_ptr<T, D> target) noexcept
    : _target(std::move(target)) {}
>>>>>>> ec3bec07

    void _invariant() const {
        // TODO Test performance impact of this
        ASSERT(_target.get() != nullptr, "Member was moved out to another unique_ref. This instance is invalid.");
    }

    template<class U, class... Args> friend unique_ref<U> make_unique_ref(Args&&... args);
    template<class T2, class D2> friend boost::optional<unique_ref<T2, D2>> nullcheck(std::unique_ptr<T2, D2> ptr) noexcept;
    template<class T2, class D2> friend class unique_ref;
    template<class DST, class SRC> friend boost::optional<unique_ref<DST>> dynamic_pointer_move(unique_ref<SRC> &source) noexcept;
    template<class T2, class D2> friend bool operator==(const unique_ref<T2, D2>& lhs, const unique_ref<T2, D2>& rhs) noexcept;
    friend struct std::hash<unique_ref<T, D>>;
    friend struct std::less<unique_ref<T, D>>;

    std::unique_ptr<T, D> _target;

    DISALLOW_COPY_AND_ASSIGN(unique_ref);
};

template<class T, class... Args>
inline unique_ref<T> make_unique_ref(Args&&... args) {
    return unique_ref<T>(std::make_unique<T>(std::forward<Args>(args)...));
}

template<class T, class D>
inline boost::optional<unique_ref<T, D>> nullcheck(std::unique_ptr<T, D> ptr) noexcept {
    if (ptr.get() != nullptr) {
        return unique_ref<T, D>(std::move(ptr));
    }
    return boost::none;
}

template<class T, class D> inline void destruct(unique_ref<T, D> /*ptr*/) {
    // ptr will be moved in to this function and destructed on return
}

template<class T> T* _extract_ptr(const unique_ref<T> &obj) {
    return obj._target.get();
}

//TODO Also allow passing a rvalue reference, otherwise dynamic_pointer_move(func()) won't work
template<class DST, class SRC>
inline boost::optional<unique_ref<DST>> dynamic_pointer_move(unique_ref<SRC> &source) noexcept {
    return nullcheck<DST>(dynamic_pointer_move<DST>(source._target));
}

<<<<<<< HEAD
//TODO Write test cases for to_unique_ptr
template<typename T>
inline std::unique_ptr<T> to_unique_ptr(unique_ref<T> ref) {
    return std::move(ref._target);
}

template<typename T>
inline bool operator==(const unique_ref<T> &lhs, const unique_ref<T> &rhs) {
    return _extract_ptr(lhs) == _extract_ptr(rhs);
=======
template<class T, class D>
inline bool operator==(const unique_ref<T, D> &lhs, const unique_ref<T, D> &rhs) noexcept {
    return lhs._target == rhs._target;
>>>>>>> ec3bec07
}

template<class T, class D>
inline bool operator!=(const unique_ref<T, D> &lhs, const unique_ref<T, D> &rhs) noexcept {
    return !operator==(lhs, rhs);
}

}

namespace std {
    template<class T, class D>
    inline void swap(cpputils::unique_ref<T, D>& lhs, cpputils::unique_ref<T, D>& rhs) noexcept {
        lhs.swap(rhs);
    }

    template<class T, class D>
    inline void swap(cpputils::unique_ref<T, D>&& lhs, cpputils::unique_ref<T, D>& rhs) noexcept {
        lhs.swap(rhs);
    }

    template<class T, class D>
    inline void swap(cpputils::unique_ref<T, D>& lhs, cpputils::unique_ref<T, D>&& rhs) noexcept {
        lhs.swap(rhs);
    }

    // Allow using it in std::unordered_set / std::unordered_map
<<<<<<< HEAD
    template<typename T> struct hash<cpputils::unique_ref<T>> {
        size_t operator()(const cpputils::unique_ref<T> &ref) const {
            return (size_t)_extract_ptr(ref);
=======
    template<class T, class D> struct hash<cpputils::unique_ref<T, D>> {
        size_t operator()(const cpputils::unique_ref<T, D> &ref) const noexcept {
            return std::hash<unique_ptr<T, D>>()(ref._target);
>>>>>>> ec3bec07
        }
    };

    // Allow using it in std::map / std::set
<<<<<<< HEAD
    template <typename T> struct less<cpputils::unique_ref<T>> {
        bool operator()(const cpputils::unique_ref<T> &lhs, const cpputils::unique_ref<T> &rhs) const {
            return _extract_ptr(lhs) < _extract_ptr(rhs);
=======
    template <class T, class D> struct less<cpputils::unique_ref<T, D>> {
        bool operator()(const cpputils::unique_ref<T, D> &lhs, const cpputils::unique_ref<T, D> &rhs) const noexcept {
            return lhs._target < rhs._target;
>>>>>>> ec3bec07
        }
    };
}

#endif<|MERGE_RESOLUTION|>--- conflicted
+++ resolved
@@ -38,45 +38,22 @@
         _invariant();
     }
 
-<<<<<<< HEAD
-    unique_ref(unique_ref&& from): _target(std::move(from._target)) {
-        from._target = nullptr;
-    }
-    // TODO Test this upcast-allowing move constructor
-    template<typename U> unique_ref(unique_ref<U>&& from): _target(std::move(from._target)) {
-        from._target = nullptr;
-=======
     template<class U> unique_ref(unique_ref<U>&& from) noexcept
     : _target(std::move(from._target)) {
         from._target = nullptr;
         _invariant();
->>>>>>> ec3bec07
     }
 
     unique_ref& operator=(unique_ref&& from) noexcept {
         _target = std::move(from._target);
         from._target = nullptr;
-<<<<<<< HEAD
-=======
         _invariant();
->>>>>>> ec3bec07
         return *this;
     }
 
     template<class U> unique_ref& operator=(unique_ref<U>&& from) noexcept {
         _target = std::move(from._target);
         from._target = nullptr;
-<<<<<<< HEAD
-        return *this;
-    }
-
-    typename std::add_lvalue_reference<T>::type operator*() const& {
-        ASSERT(_target.get() != nullptr, "Member was moved out to another unique_ref. This instance is invalid.");
-        return *_target;
-    }
-    typename std::add_rvalue_reference<T>::type operator*() && {
-        ASSERT(_target.get() != nullptr, "Member was moved out to another unique_ref. This instance is invalid.");
-=======
         _invariant();
         return *this;
     }
@@ -87,7 +64,6 @@
     }
     typename std::add_rvalue_reference<element_type>::type operator*() && noexcept {
         _invariant();
->>>>>>> ec3bec07
         return std::move(*_target);
     }
 
@@ -95,13 +71,8 @@
         return get();
     }
 
-<<<<<<< HEAD
-    T* get() const {
-        ASSERT(_target.get() != nullptr, "Member was moved out to another unique_ref. This instance is invalid.");
-=======
     pointer get() const noexcept {
         _invariant();
->>>>>>> ec3bec07
         return _target.get();
     }
 
@@ -121,20 +92,6 @@
         std::swap(_target, rhs._target);
     }
 
-<<<<<<< HEAD
-    bool isValid() const {
-        return _target.get() != nullptr;
-    }
-
-private:
-    unique_ref(std::unique_ptr<T> target): _target(std::move(target)) {}
-    template<typename U, typename... Args> friend unique_ref<U> make_unique_ref(Args&&... args);
-    template<typename U> friend boost::optional<unique_ref<U>> nullcheck(std::unique_ptr<U> ptr);
-    template<typename U> friend class unique_ref;
-    template<typename DST, typename SRC> friend boost::optional<unique_ref<DST>> dynamic_pointer_move(unique_ref<SRC> &source);
-    template<typename U> friend std::unique_ptr<U> to_unique_ptr(unique_ref<U> ref);
-    template<class U> friend U* _extract_ptr(const unique_ref<U> &obj);
-=======
     bool is_valid() const noexcept {
         return _target.get() != nullptr;
     }
@@ -150,7 +107,6 @@
 private:
     explicit unique_ref(std::unique_ptr<T, D> target) noexcept
     : _target(std::move(target)) {}
->>>>>>> ec3bec07
 
     void _invariant() const {
         // TODO Test performance impact of this
@@ -187,31 +143,15 @@
     // ptr will be moved in to this function and destructed on return
 }
 
-template<class T> T* _extract_ptr(const unique_ref<T> &obj) {
-    return obj._target.get();
-}
-
 //TODO Also allow passing a rvalue reference, otherwise dynamic_pointer_move(func()) won't work
 template<class DST, class SRC>
 inline boost::optional<unique_ref<DST>> dynamic_pointer_move(unique_ref<SRC> &source) noexcept {
     return nullcheck<DST>(dynamic_pointer_move<DST>(source._target));
 }
 
-<<<<<<< HEAD
-//TODO Write test cases for to_unique_ptr
-template<typename T>
-inline std::unique_ptr<T> to_unique_ptr(unique_ref<T> ref) {
-    return std::move(ref._target);
-}
-
-template<typename T>
-inline bool operator==(const unique_ref<T> &lhs, const unique_ref<T> &rhs) {
-    return _extract_ptr(lhs) == _extract_ptr(rhs);
-=======
 template<class T, class D>
 inline bool operator==(const unique_ref<T, D> &lhs, const unique_ref<T, D> &rhs) noexcept {
     return lhs._target == rhs._target;
->>>>>>> ec3bec07
 }
 
 template<class T, class D>
@@ -238,28 +178,16 @@
     }
 
     // Allow using it in std::unordered_set / std::unordered_map
-<<<<<<< HEAD
-    template<typename T> struct hash<cpputils::unique_ref<T>> {
-        size_t operator()(const cpputils::unique_ref<T> &ref) const {
-            return (size_t)_extract_ptr(ref);
-=======
     template<class T, class D> struct hash<cpputils::unique_ref<T, D>> {
         size_t operator()(const cpputils::unique_ref<T, D> &ref) const noexcept {
             return std::hash<unique_ptr<T, D>>()(ref._target);
->>>>>>> ec3bec07
         }
     };
 
     // Allow using it in std::map / std::set
-<<<<<<< HEAD
-    template <typename T> struct less<cpputils::unique_ref<T>> {
-        bool operator()(const cpputils::unique_ref<T> &lhs, const cpputils::unique_ref<T> &rhs) const {
-            return _extract_ptr(lhs) < _extract_ptr(rhs);
-=======
     template <class T, class D> struct less<cpputils::unique_ref<T, D>> {
         bool operator()(const cpputils::unique_ref<T, D> &lhs, const cpputils::unique_ref<T, D> &rhs) const noexcept {
             return lhs._target < rhs._target;
->>>>>>> ec3bec07
         }
     };
 }
