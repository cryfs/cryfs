#include "CryConfigLoader.h"
#include "CryConfigFile.h"
#include <boost/filesystem.hpp>
#include <cpp-utils/random/Random.h>
#include <cpp-utils/logging/logging.h>
#include <boost/algorithm/string/predicate.hpp>
#include <gitversion/gitversion.h>
#include <gitversion/VersionCompare.h>
#include "../localstate/LocalStateDir.h"
#include "../localstate/LocalStateMetadata.h"

namespace bf = boost::filesystem;
using cpputils::Console;
using cpputils::RandomGenerator;
using cpputils::SCryptSettings;
using boost::optional;
using boost::none;
using std::shared_ptr;
using std::string;
using std::function;
using std::shared_ptr;
using gitversion::VersionCompare;
using namespace cpputils::logging;

namespace cryfs {

CryConfigLoader::CryConfigLoader(shared_ptr<Console> console, RandomGenerator &keyGenerator, const SCryptSettings &scryptSettings, function<string()> askPasswordForExistingFilesystem, function<string()> askPasswordForNewFilesystem, const optional<string> &cipherFromCommandLine, const boost::optional<uint32_t> &blocksizeBytesFromCommandLine, const boost::optional<bool> &missingBlockIsIntegrityViolationFromCommandLine)
    : _console(console), _creator(std::move(console), keyGenerator), _scryptSettings(scryptSettings),
      _askPasswordForExistingFilesystem(askPasswordForExistingFilesystem), _askPasswordForNewFilesystem(askPasswordForNewFilesystem),
      _cipherFromCommandLine(cipherFromCommandLine), _blocksizeBytesFromCommandLine(blocksizeBytesFromCommandLine),
      _missingBlockIsIntegrityViolationFromCommandLine(missingBlockIsIntegrityViolationFromCommandLine) {
}

<<<<<<< HEAD
optional<CryConfigLoader::ConfigLoadResult> CryConfigLoader::_loadConfig(bf::path filename) {
=======
optional<CryConfigFile> CryConfigLoader::_loadConfig(const bf::path &filename, bool allowFilesystemUpgrade) {
>>>>>>> 5fc0b7ca
  string password = _askPasswordForExistingFilesystem();
  std::cout << "Loading config file (this can take some time)..." << std::flush;
  auto config = CryConfigFile::load(std::move(filename), password);
  if (config == none) {
    return none;
  }
  std::cout << "done" << std::endl;
  _checkVersion(*config->config(), allowFilesystemUpgrade);
#ifndef CRYFS_NO_COMPATIBILITY
  //Since 0.9.3-alpha set the config value cryfs.blocksizeBytes wrongly to 32768 (but didn't use the value), we have to fix this here.
  if (config->config()->Version() != "0+unknown" && VersionCompare::isOlderThan(config->config()->Version(), "0.9.3-rc1")) {
    config->config()->SetBlocksizeBytes(32832);
  }
#endif
  if (config->config()->Version() != gitversion::VersionString()) {
    config->config()->SetVersion(gitversion::VersionString());
    config->save();
  }
  _checkCipher(*config->config());
  auto localState = LocalStateMetadata::loadOrGenerate(LocalStateDir::forFilesystemId(config->config()->FilesystemId()), cpputils::Data::FromString(config->config()->EncryptionKey()));
  uint32_t myClientId = localState.myClientId();
  _checkMissingBlocksAreIntegrityViolations(&*config, myClientId);
  return ConfigLoadResult {std::move(*config), myClientId};
}

void CryConfigLoader::_checkVersion(const CryConfig &config, bool allowFilesystemUpgrade) {
  if (gitversion::VersionCompare::isOlderThan(gitversion::VersionString(), config.Version())) {
    if (!_console->askYesNo("This filesystem is for CryFS " + config.Version() + " and should not be opened with older versions. It is strongly recommended to update your CryFS version. However, if you have backed up your base directory and know what you're doing, you can continue trying to load it. Do you want to continue?", false)) {
      throw std::runtime_error("This filesystem is for CryFS " + config.Version() + ". Please update your CryFS version.");
    }
  }
  if (!allowFilesystemUpgrade && gitversion::VersionCompare::isOlderThan(config.Version(), gitversion::VersionString())) {
    if (!_console->askYesNo("This filesystem is for CryFS " + config.Version() + ". It can be migrated to CryFS " + gitversion::VersionString() + ", but afterwards couldn't be opened anymore with older versions. Do you want to migrate it?", false)) {
      throw std::runtime_error("This filesystem is for CryFS " + config.Version() + ". It has to be migrated.");
    }
  }
}

void CryConfigLoader::_checkCipher(const CryConfig &config) const {
  if (_cipherFromCommandLine != none && config.Cipher() != *_cipherFromCommandLine) {
    throw std::runtime_error(string() + "Filesystem uses " + config.Cipher() + " cipher and not " + *_cipherFromCommandLine + " as specified.");
  }
}

<<<<<<< HEAD
void CryConfigLoader::_checkMissingBlocksAreIntegrityViolations(CryConfigFile *configFile, uint32_t myClientId) {
  if (_missingBlockIsIntegrityViolationFromCommandLine == optional<bool>(true) && configFile->config()->ExclusiveClientId() == none) {
    throw std::runtime_error("You specified on the command line to treat missing blocks as integrity violations, but the file system is not setup to do that.");
  }
  if (_missingBlockIsIntegrityViolationFromCommandLine == optional<bool>(false) && configFile->config()->ExclusiveClientId() != none) {
    throw std::runtime_error("You specified on the command line to not treat missing blocks as integrity violations, but the file system is setup to do that.");
  }

  // If the file system is set up to treat missing blocks as integrity violations, but we're accessing from a different client, ask whether they want to disable the feature.
  auto exclusiveClientId = configFile->config()->ExclusiveClientId();
  if (exclusiveClientId != none && *exclusiveClientId != myClientId) {
    if (!_console->askYesNo("\nThis filesystem is setup to treat missing blocks as integrity violations and therefore only works in single-client mode. You are trying to access it from a different client.\nDo you want to disable this integrity feature and stop treating missing blocks as integrity violations?\nChoosing yes will not affect the confidentiality of your data, but in future you might not notice if an attacker deletes one of your files.", false)) {
      throw std::runtime_error("File system is in single-client mode and can only be used from the client that created it.");
    }
    configFile->config()->SetExclusiveClientId(none);
    configFile->save();
  }
}

optional<CryConfigLoader::ConfigLoadResult> CryConfigLoader::loadOrCreate(bf::path filename) {
  if (bf::exists(filename)) {
    return _loadConfig(std::move(filename));
=======
optional<CryConfigFile> CryConfigLoader::loadOrCreate(const bf::path &filename, bool allowFilesystemUpgrade) {
  if (bf::exists(filename)) {
    return _loadConfig(filename, allowFilesystemUpgrade);
>>>>>>> 5fc0b7ca
  } else {
    return _createConfig(std::move(filename));
  }
}

CryConfigLoader::ConfigLoadResult CryConfigLoader::_createConfig(bf::path filename) {
  auto config = _creator.create(_cipherFromCommandLine, _blocksizeBytesFromCommandLine, _missingBlockIsIntegrityViolationFromCommandLine);
  //TODO Ask confirmation if using insecure password (<8 characters)
  string password = _askPasswordForNewFilesystem();
  std::cout << "Creating config file (this can take some time)..." << std::flush;
  auto result = CryConfigFile::create(std::move(filename), std::move(config.config), password, _scryptSettings);
  std::cout << "done" << std::endl;
  return ConfigLoadResult {std::move(result), config.myClientId};
}


}<|MERGE_RESOLUTION|>--- conflicted
+++ resolved
@@ -31,11 +31,7 @@
       _missingBlockIsIntegrityViolationFromCommandLine(missingBlockIsIntegrityViolationFromCommandLine) {
 }
 
-<<<<<<< HEAD
-optional<CryConfigLoader::ConfigLoadResult> CryConfigLoader::_loadConfig(bf::path filename) {
-=======
-optional<CryConfigFile> CryConfigLoader::_loadConfig(const bf::path &filename, bool allowFilesystemUpgrade) {
->>>>>>> 5fc0b7ca
+optional<CryConfigLoader::ConfigLoadResult> CryConfigLoader::_loadConfig(bf::path filename, bool allowFilesystemUpgrade) {
   string password = _askPasswordForExistingFilesystem();
   std::cout << "Loading config file (this can take some time)..." << std::flush;
   auto config = CryConfigFile::load(std::move(filename), password);
@@ -80,7 +76,6 @@
   }
 }
 
-<<<<<<< HEAD
 void CryConfigLoader::_checkMissingBlocksAreIntegrityViolations(CryConfigFile *configFile, uint32_t myClientId) {
   if (_missingBlockIsIntegrityViolationFromCommandLine == optional<bool>(true) && configFile->config()->ExclusiveClientId() == none) {
     throw std::runtime_error("You specified on the command line to treat missing blocks as integrity violations, but the file system is not setup to do that.");
@@ -100,14 +95,9 @@
   }
 }
 
-optional<CryConfigLoader::ConfigLoadResult> CryConfigLoader::loadOrCreate(bf::path filename) {
+optional<CryConfigLoader::ConfigLoadResult> CryConfigLoader::loadOrCreate(bf::path filename, bool allowFilesystemUpgrade) {
   if (bf::exists(filename)) {
-    return _loadConfig(std::move(filename));
-=======
-optional<CryConfigFile> CryConfigLoader::loadOrCreate(const bf::path &filename, bool allowFilesystemUpgrade) {
-  if (bf::exists(filename)) {
-    return _loadConfig(filename, allowFilesystemUpgrade);
->>>>>>> 5fc0b7ca
+    return _loadConfig(std::move(filename), allowFilesystemUpgrade);
   } else {
     return _createConfig(std::move(filename));
   }
