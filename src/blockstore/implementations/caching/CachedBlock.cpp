#include "CachedBlock.h"
#include "CachingBlockStore.h"

using cpputils::unique_ref;

namespace blockstore {
namespace caching {

CachedBlock::CachedBlock(unique_ref<Block> baseBlock, CachingBlockStore *blockStore)
    :Block(baseBlock->key()),
     _blockStore(blockStore),
     _baseBlock(std::move(baseBlock)) {
}

CachedBlock::~CachedBlock() {
<<<<<<< HEAD
  if (_baseBlock.isValid()) {
=======
  if (_baseBlock.is_valid()) {
>>>>>>> ec3bec07
    _blockStore->release(std::move(_baseBlock));
  }
}

const void *CachedBlock::data() const {
  return _baseBlock->data();
}

void CachedBlock::write(const void *source, uint64_t offset, uint64_t size) {
  return _baseBlock->write(source, offset, size);
}

void CachedBlock::flush() {
  return _baseBlock->flush();
}

size_t CachedBlock::size() const {
  return _baseBlock->size();
}

void CachedBlock::resize(size_t newSize) {
    return _baseBlock->resize(newSize);
}

unique_ref<Block> CachedBlock::releaseBlock() {
  return std::move(_baseBlock);
}

}
}<|MERGE_RESOLUTION|>--- conflicted
+++ resolved
@@ -13,11 +13,7 @@
 }
 
 CachedBlock::~CachedBlock() {
-<<<<<<< HEAD
-  if (_baseBlock.isValid()) {
-=======
   if (_baseBlock.is_valid()) {
->>>>>>> ec3bec07
     _blockStore->release(std::move(_baseBlock));
   }
 }
