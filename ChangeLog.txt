--- conflicted
+++ resolved
@@ -15,12 +15,8 @@
   * DokanY 2.0.6.1000
   * range-v3 0.12.0
   * boost 1.84
-<<<<<<< HEAD
-  * spdlog 1.11.0
+  * spdlog 1.14.1
   * gtest 1.15.0
-=======
-  * spdlog/1.14.1
->>>>>>> af45ef3d
   * Use libcurl dependency from conan instead of requiring it to be preinstalled
   * Use gtest dependency from conan instead of having it in the vendor/ directory of the repository
   * We now only link to libcurl if CRYFS_UPDATE_CHECKS is enabled. If the compile time flag is disabled,
