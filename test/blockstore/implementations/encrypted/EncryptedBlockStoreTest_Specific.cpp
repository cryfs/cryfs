--- conflicted
+++ resolved
@@ -46,15 +46,9 @@
 
   void ModifyBaseBlock(const blockstore::Key &key) {
     auto block = baseBlockStore->load(key).value();
-<<<<<<< HEAD
-    byte* middle_byte = ((byte*)block.data()) + 10;
+    byte* middle_byte = ((CryptoPP::byte*)block.data()) + 10;
     *middle_byte = *middle_byte + 1;
     baseBlockStore->store(key, block);
-=======
-    uint8_t middle_byte = ((CryptoPP::byte*)block->data())[10];
-    uint8_t new_middle_byte = middle_byte + 1;
-    block->write(&new_middle_byte, 10, 1);
->>>>>>> ff340497
   }
 
   blockstore::Key CopyBaseBlock(const blockstore::Key &key) {
