#include <gtest/gtest.h>
#include "cpp-utils/pointer/unique_ref.h"
#include <vector>
#include <set>
#include <map>
#include <unordered_set>
#include <unordered_map>

using namespace cpputils;

namespace {
class SomeClass0Parameters {};
class SomeClass1Parameter {
public:
  SomeClass1Parameter(int param_): param(param_) {}
  int param;
};
class SomeClass2Parameters {
public:
  SomeClass2Parameters(int param1_, int param2_): param1(param1_), param2(param2_) {}
  int param1;
  int param2;
};
using SomeClass = SomeClass0Parameters;
struct SomeBaseClass {
  SomeBaseClass(int v_): v(v_) {}
  int v;
};
struct SomeChildClass : SomeBaseClass {
  SomeChildClass(int v): SomeBaseClass(v) {}
};
}

static_assert(std::is_same<SomeClass, unique_ref<SomeClass>::element_type>::value, "unique_ref<T>::element_type is wrong");
static_assert(std::is_same<int, unique_ref<int, SomeClass1Parameter>::element_type>::value, "unique_ref<T,D>::element_type is wrong");
static_assert(std::is_same<SomeClass1Parameter, unique_ref<int, SomeClass1Parameter>::deleter_type>::value, "unique_ref<T,D>::deleter_type is wrong");

TEST(MakeUniqueRefTest, Primitive) {
  unique_ref<int> var = make_unique_ref<int>(3);
  EXPECT_EQ(3, *var);
}

TEST(MakeUniqueRefTest, ClassWith0Parameters) {
  unique_ref<SomeClass0Parameters> var = make_unique_ref<SomeClass0Parameters>();
  //Check that the type is correct
  EXPECT_EQ(var.get(), dynamic_cast<SomeClass0Parameters*>(var.get()));
}

TEST(MakeUniqueRefTest, ClassWith1Parameter) {
  unique_ref<SomeClass1Parameter> var = make_unique_ref<SomeClass1Parameter>(5);
  EXPECT_EQ(5, var->param);
}

TEST(MakeUniqueRefTest, ClassWith2Parameters) {
  unique_ref<SomeClass2Parameters> var = make_unique_ref<SomeClass2Parameters>(7,2);
  EXPECT_EQ(7, var->param1);
  EXPECT_EQ(2, var->param2);
}

TEST(MakeUniqueRefTest, TypeIsAutoDeductible) {
  auto var1 = make_unique_ref<int>(3);
  auto var2 = make_unique_ref<SomeClass0Parameters>();
  auto var3 = make_unique_ref<SomeClass1Parameter>(2);
  auto var4 = make_unique_ref<SomeClass2Parameters>(2, 3);
}

TEST(MakeUniqueRefTest, CanAssignToUniquePtr) {
  std::unique_ptr<int> var = make_unique_ref<int>(2);
  EXPECT_EQ(2, *var);
}

TEST(MakeUniqueRefTest, CanAssignToSharedPtr) {
  std::shared_ptr<int> var = make_unique_ref<int>(2);
  EXPECT_EQ(2, *var);
 }

 TEST(MakeUniqueRefTest, CanAssignToBaseClassPtr) {
  unique_ref<SomeBaseClass> var = make_unique_ref<SomeChildClass>(3);
  EXPECT_EQ(3, var->v);
}

TEST(MakeUniqueRefTest, CanAssignToBaseClassUniquePtr) {
  std::unique_ptr<SomeBaseClass> var = make_unique_ref<SomeChildClass>(3);
  EXPECT_EQ(3, var->v);
}

TEST(MakeUniqueRefTest, CanAssignToBaseClassSharedPtr) {
  std::shared_ptr<SomeBaseClass> var = make_unique_ref<SomeChildClass>(3);
  EXPECT_EQ(3, var->v);
}

TEST(NullcheckTest, givenUniquePtrToInt_withNullptr_whenNullcheckCalled_thenReturnsNone) {
  boost::optional<unique_ref<int>> var = nullcheck(std::unique_ptr<int>(nullptr));
  EXPECT_FALSE((bool)var);
}

TEST(NullcheckTest, givenUniquePtrToObject_withNullptr_whenNullcheckCalled_thenReturnsNone) {
  boost::optional<unique_ref<SomeClass0Parameters>> var = nullcheck(std::unique_ptr<SomeClass0Parameters>(nullptr));
  EXPECT_FALSE((bool)var);
}

TEST(NullcheckTest, givenUniquePtrToInt_withNonNullptr_whenNullcheckCalled_thenReturnsUniqueRef) {
  boost::optional<unique_ref<int>> var = nullcheck(std::make_unique<int>(3));
  EXPECT_TRUE((bool)var);
  EXPECT_EQ(3, **var);
}

TEST(NullcheckTest, givenUniquePtrToObject_withNonNullptr_whenNullcheckCalled_thenReturnsUniqueRef) {
  boost::optional<unique_ref<SomeClass0Parameters>> var = nullcheck(std::make_unique<SomeClass0Parameters>());
  EXPECT_TRUE((bool)var);
  //Check that the type is correct
  EXPECT_EQ(var->get(), dynamic_cast<SomeClass0Parameters*>(var->get()));
}

TEST(NullcheckTest, givenUniquePtrToObjectWith1Parameter_withNonNullptr_whenNullcheckCalled_thenReturnsUniqueRef) {
  boost::optional<unique_ref<SomeClass1Parameter>> var = nullcheck(std::make_unique<SomeClass1Parameter>(5));
  EXPECT_TRUE((bool)var);
  EXPECT_EQ(5, (*var)->param);
}

TEST(NullcheckTest, givenUniquePtrToObjectWith2Parameters_withNonNullptr_whenNullcheckCalled_thenReturnsUniqueRef) {
  boost::optional<unique_ref<SomeClass2Parameters>> var = nullcheck(std::make_unique<SomeClass2Parameters>(7,2));
  EXPECT_TRUE((bool)var);
  EXPECT_EQ(7, (*var)->param1);
  EXPECT_EQ(2, (*var)->param2);
}

TEST(NullcheckTest, givenUniquePtrToInt_withNonNullptr_whenNullcheckCalled_thenCanExtractUniqueRef) {
  boost::optional<unique_ref<int>> var = nullcheck(std::make_unique<int>(3));
  unique_ref<int> resolved = std::move(var).value();
}

TEST(NullcheckTest, givenUniquePtrToObject_withNonNullptr_whenNullcheckCalled_thenCanExtractUniqueRef) {
  boost::optional<unique_ref<SomeClass0Parameters>> var = nullcheck(std::make_unique<SomeClass>());
  unique_ref<SomeClass0Parameters> resolved = std::move(var).value();
}

TEST(NullcheckTest, givenUniquePtrToInt_whenCallingNullcheck_thenTypesCanBeAutoDeduced) {
  auto var = nullcheck(std::make_unique<int>(3));
  auto resolved = std::move(var).value();
}

TEST(NullcheckTest, givenUniquePtrToObject_whenCallingNullcheck_thenTypesCanBeAutoDeduced) {
  auto var = nullcheck(std::make_unique<SomeClass>());
  auto resolved = std::move(var).value();
}

class UniqueRefTest: public ::testing::Test {
public:
  template<typename T> void makeInvalid(unique_ref<T> ref) {
    UNUSED(ref);
    //ref is moved in here and then destructed
  }
};

TEST_F(UniqueRefTest, givenUniqueRefToInt_whenCallingGet_thenReturnsValue) {
  unique_ref<int> obj = make_unique_ref<int>(3);
  EXPECT_EQ(3, *obj.get());
}

TEST_F(UniqueRefTest, givenUniqueRefToObject_whenCallingGet_thenReturnsObject) {
  unique_ref<SomeClass1Parameter> obj = make_unique_ref<SomeClass1Parameter>(5);
  EXPECT_EQ(5, obj.get()->param);
}

TEST_F(UniqueRefTest, givenUniqueRefToInt_whenDereferencing_thenReturnsValue) {
  unique_ref<int> obj = make_unique_ref<int>(3);
  EXPECT_EQ(3, *obj);
}

TEST_F(UniqueRefTest, givenUniqueRefToObject_whenDereferencing_thenReturnsObject) {
  unique_ref<SomeClass1Parameter> obj = make_unique_ref<SomeClass1Parameter>(5);
  EXPECT_EQ(5, (*obj).param);
}

TEST_F(UniqueRefTest, givenUniqueRefToObject_whenArrowDereferencing_thenReturnsObject) {
  unique_ref<SomeClass1Parameter> obj = make_unique_ref<SomeClass1Parameter>(3);
  EXPECT_EQ(3, obj->param);
}

TEST_F(UniqueRefTest, givenUniqueRef_whenMoveAssigning_thenPointsToSameObject) {
  unique_ref<SomeClass> obj1 = make_unique_ref<SomeClass>();
  unique_ref<SomeClass> obj2 = make_unique_ref<SomeClass>();
  SomeClass *obj1ptr = obj1.get();
  obj2 = std::move(obj1);
  EXPECT_EQ(obj1ptr, obj2.get());
<<<<<<< HEAD
  EXPECT_FALSE(obj1.isValid());
=======
>>>>>>> ec3bec07
}

TEST_F(UniqueRefTest, givenUniqueRef_whenMoveAssigning_thenOldInstanceInvalid) {
  unique_ref<SomeClass> obj1 = make_unique_ref<SomeClass>();
  unique_ref<SomeClass> obj2 = make_unique_ref<SomeClass>();
  obj2 = std::move(obj1);
  EXPECT_FALSE(obj1.is_valid());
}

TEST_F(UniqueRefTest, givenUniqueRef_whenMoveAssigningToBaseClass_thenPointsToSameObject) {
  unique_ref<SomeChildClass> child = make_unique_ref<SomeChildClass>(3);
  unique_ref<SomeBaseClass> base = make_unique_ref<SomeBaseClass>(10);
  base = std::move(child);
  EXPECT_EQ(3, base->v);
}

TEST_F(UniqueRefTest, givenUniqueRef_whenMoveAssigningToBaseClass_thenOldInstanceInvalid) {
  unique_ref<SomeChildClass> obj1 = make_unique_ref<SomeChildClass>(3);
  unique_ref<SomeBaseClass> obj2 = make_unique_ref<SomeBaseClass>(10);
  obj2 = std::move(obj1);
  EXPECT_FALSE(obj1.is_valid());
}

TEST_F(UniqueRefTest, givenUniqueRef_whenMoveAssigningToUniquePtr_thenPointsToSameObject) {
  unique_ref<SomeClass> obj1 = make_unique_ref<SomeClass>();
  std::unique_ptr<SomeClass> obj2 = std::make_unique<SomeClass>();
  SomeClass *obj1ptr = obj1.get();
  obj2 = std::move(obj1);
  EXPECT_EQ(obj1ptr, obj2.get());
}

TEST_F(UniqueRefTest, givenUniqueRef_whenMoveAssigningToUniquePtr_thenOldInstanceInvalid) {
  unique_ref<SomeClass> obj1 = make_unique_ref<SomeClass>();
  std::unique_ptr<SomeClass> obj2 = std::make_unique<SomeClass>();
  obj2 = std::move(obj1);
  EXPECT_FALSE(obj1.is_valid());
}

TEST_F(UniqueRefTest, givenUniqueRef_whenMoveAssigningToBaseClassUniquePtr_thenPointsToSameObject) {
  unique_ref<SomeChildClass> child = make_unique_ref<SomeChildClass>(3);
  std::unique_ptr<SomeBaseClass> base = std::make_unique<SomeBaseClass>(10);
  base = std::move(child);
  EXPECT_EQ(3, base->v);
}

TEST_F(UniqueRefTest, givenUniqueRef_whenMoveAssigningToBaseClassUniquePtr_thenOldInstanceInvalid) {
  unique_ref<SomeChildClass> obj1 = make_unique_ref<SomeChildClass>(3);
  std::unique_ptr<SomeBaseClass> obj2 = std::make_unique<SomeBaseClass>(10);
  obj2 = std::move(obj1);
  EXPECT_FALSE(obj1.is_valid());
}

TEST_F(UniqueRefTest, givenUniqueRef_whenMoveAssigningToSharedPtr_thenPointsToSameObject) {
  unique_ref<SomeClass> obj1 = make_unique_ref<SomeClass>();
  std::shared_ptr<SomeClass> obj2 = std::make_shared<SomeClass>();
  SomeClass *obj1ptr = obj1.get();
  obj2 = std::move(obj1);
  EXPECT_EQ(obj1ptr, obj2.get());
}

TEST_F(UniqueRefTest, givenUniqueRef_whenMoveAssigningToSharedPtr_thenOldInstanceInvalid) {
  unique_ref<SomeClass> obj1 = make_unique_ref<SomeClass>();
  std::shared_ptr<SomeClass> obj2 = std::make_shared<SomeClass>();
  obj2 = std::move(obj1);
  EXPECT_FALSE(obj1.is_valid());
}

TEST_F(UniqueRefTest, givenUniqueRef_whenMoveAssigningToBaseClassSharedPtr_thenPointsToSameObject) {
  unique_ref<SomeChildClass> child = make_unique_ref<SomeChildClass>(3);
  std::shared_ptr<SomeBaseClass> base = std::make_shared<SomeBaseClass>(10);
  base = std::move(child);
  EXPECT_EQ(3, base->v);
}

TEST_F(UniqueRefTest, givenUniqueRef_whenMoveAssigningToBaseClassSharedPtr_thenOldInstanceInvalid) {
  unique_ref<SomeChildClass> obj1 = make_unique_ref<SomeChildClass>(3);
  std::shared_ptr<SomeBaseClass> obj2 = std::make_shared<SomeBaseClass>(10);
  obj2 = std::move(obj1);
  EXPECT_FALSE(obj1.is_valid());
}

TEST_F(UniqueRefTest, givenUniqueRef_whenMoveConstructing_thenPointsToSameObject) {
  unique_ref<SomeClass> obj1 = make_unique_ref<SomeClass>();
  SomeClass *obj1ptr = obj1.get();
  unique_ref<SomeClass> obj2 = std::move(obj1);
  EXPECT_EQ(obj1ptr, obj2.get());
<<<<<<< HEAD
  EXPECT_FALSE(obj1.isValid());
=======
}

TEST_F(UniqueRefTest, givenUniqueRef_whenMoveConstructing_thenOldInstanceInvalid) {
  unique_ref<SomeClass> obj1 = make_unique_ref<SomeClass>();
  unique_ref<SomeClass> obj2 = std::move(obj1);
  EXPECT_FALSE(obj1.is_valid());
}

TEST_F(UniqueRefTest, givenUniqueRef_whenMoveConstructingToBaseClass_thenPointsToSameObject) {
  unique_ref<SomeChildClass> child = make_unique_ref<SomeChildClass>(3);
  unique_ref<SomeBaseClass> base = std::move(child);
  EXPECT_EQ(3, base->v);
}

TEST_F(UniqueRefTest, givenUniqueRef_whenMoveConstructingToBaseClass_thenOldInstanceInvalid) {
  unique_ref<SomeChildClass> child = make_unique_ref<SomeChildClass>(3);
  unique_ref<SomeBaseClass> base = std::move(child);
  EXPECT_FALSE(child.is_valid());
}

TEST_F(UniqueRefTest, givenUniqueRef_whenMoveConstructingToUniquePtr_thenPointsToSameObject) {
  unique_ref<SomeClass> obj1 = make_unique_ref<SomeClass>();
  SomeClass *obj1ptr = obj1.get();
  std::unique_ptr<SomeClass> obj2 = std::move(obj1);
  EXPECT_EQ(obj1ptr, obj2.get());
}

TEST_F(UniqueRefTest, givenUniqueRef_whenMoveConstructingToUniquePtr_thenOldInstanceInvalid) {
  unique_ref<SomeClass> obj1 = make_unique_ref<SomeClass>();
  std::unique_ptr<SomeClass> obj2 = std::move(obj1);
  EXPECT_FALSE(obj1.is_valid());
}

TEST_F(UniqueRefTest, givenUniqueRef_whenMoveConstructingToBaseClassUniquePtr_thenPointsToSameObject) {
  unique_ref<SomeChildClass> child = make_unique_ref<SomeChildClass>(3);
  std::unique_ptr<SomeBaseClass> base = std::move(child);
  EXPECT_EQ(3, base->v);
}

TEST_F(UniqueRefTest, givenUniqueRef_whenMoveConstructingToBaseClassUniquePtr_thenOldInstanceInvalid) {
  unique_ref<SomeChildClass> child = make_unique_ref<SomeChildClass>(3);
  std::unique_ptr<SomeBaseClass> base = std::move(child);
  EXPECT_FALSE(child.is_valid());
}

TEST_F(UniqueRefTest, givenUniqueRef_whenMoveConstructingToSharedPtr_thenPointsToSameObject) {
  unique_ref<SomeClass> obj1 = make_unique_ref<SomeClass>();
  SomeClass *obj1ptr = obj1.get();
  std::shared_ptr<SomeClass> obj2 = std::move(obj1);
  EXPECT_EQ(obj1ptr, obj2.get());
}

TEST_F(UniqueRefTest, givenUniqueRef_whenMoveConstructingToSharedPtr_thenOldInstanceInvalid) {
  unique_ref<SomeClass> obj1 = make_unique_ref<SomeClass>();
  std::shared_ptr<SomeClass> obj2 = std::move(obj1);
  EXPECT_FALSE(obj1.is_valid());
}

TEST_F(UniqueRefTest, givenUniqueRef_whenMoveConstructingToBaseClassSharedPtr_thenPointsToSameObject) {
  unique_ref<SomeChildClass> child = make_unique_ref<SomeChildClass>(3);
  std::shared_ptr<SomeBaseClass> base = std::move(child);
  EXPECT_EQ(3, base->v);
}

TEST_F(UniqueRefTest, givenUniqueRef_whenMoveConstructingToBaseClassSharedPtr_thenOldInstanceInvalid) {
  unique_ref<SomeChildClass> child = make_unique_ref<SomeChildClass>(3);
  std::shared_ptr<SomeBaseClass> base = std::move(child);
  EXPECT_FALSE(child.is_valid());
>>>>>>> ec3bec07
}

TEST_F(UniqueRefTest, Swap) {
  unique_ref<SomeClass> obj1 = make_unique_ref<SomeClass>();
  unique_ref<SomeClass> obj2 = make_unique_ref<SomeClass>();
  SomeClass *obj1ptr = obj1.get();
  SomeClass *obj2ptr = obj2.get();
  std::swap(obj1, obj2);
  EXPECT_EQ(obj2ptr, obj1.get());
  EXPECT_EQ(obj1ptr, obj2.get());
}

TEST_F(UniqueRefTest, SwapFromInvalid) {
  unique_ref<SomeClass> obj1 = make_unique_ref<SomeClass>();
  makeInvalid(std::move(obj1));
  unique_ref<SomeClass> obj2 = make_unique_ref<SomeClass>();
  SomeClass *obj2ptr = obj2.get();
  std::swap(obj1, obj2);
  EXPECT_EQ(obj2ptr, obj1.get());
<<<<<<< HEAD
  EXPECT_FALSE(obj2.isValid());
=======
  EXPECT_TRUE(obj1.is_valid());
  EXPECT_FALSE(obj2.is_valid());
>>>>>>> ec3bec07
}

TEST_F(UniqueRefTest, SwapWithInvalid) {
  unique_ref<SomeClass> obj1 = make_unique_ref<SomeClass>();
  unique_ref<SomeClass> obj2 = make_unique_ref<SomeClass>();
  makeInvalid(std::move(obj2));
  SomeClass *obj1ptr = obj1.get();
  std::swap(obj1, obj2);
<<<<<<< HEAD
  EXPECT_FALSE(obj1.isValid());
=======
  EXPECT_FALSE(obj1.is_valid());
  EXPECT_TRUE(obj2.is_valid());
>>>>>>> ec3bec07
  EXPECT_EQ(obj1ptr, obj2.get());
}

TEST_F(UniqueRefTest, SwapInvalidWithInvalid) {
  unique_ref<SomeClass> obj1 = make_unique_ref<SomeClass>();
  unique_ref<SomeClass> obj2 = make_unique_ref<SomeClass>();
  makeInvalid(std::move(obj1));
  makeInvalid(std::move(obj2));
  std::swap(obj1, obj2);
<<<<<<< HEAD
  EXPECT_FALSE(obj1.isValid());
  EXPECT_FALSE(obj2.isValid());
=======
  EXPECT_FALSE(obj1.is_valid());
  EXPECT_FALSE(obj2.is_valid());
>>>>>>> ec3bec07
}

TEST_F(UniqueRefTest, SwapFromRValue) {
  unique_ref<SomeClass> obj1 = make_unique_ref<SomeClass>();
  unique_ref<SomeClass> obj2 = make_unique_ref<SomeClass>();
  SomeClass *obj1ptr = obj1.get();
  SomeClass *obj2ptr = obj2.get();
  std::swap(std::move(obj1), obj2);
  EXPECT_EQ(obj2ptr, obj1.get());
  EXPECT_EQ(obj1ptr, obj2.get());
}

TEST_F(UniqueRefTest, SwapWithRValue) {
  unique_ref<SomeClass> obj1 = make_unique_ref<SomeClass>();
  unique_ref<SomeClass> obj2 = make_unique_ref<SomeClass>();
  SomeClass *obj1ptr = obj1.get();
  SomeClass *obj2ptr = obj2.get();
  std::swap(obj1, std::move(obj2));
  EXPECT_EQ(obj2ptr, obj1.get());
  EXPECT_EQ(obj1ptr, obj2.get());
}

TEST_F(UniqueRefTest, CanBePutInContainer_Primitive) {
  std::vector<unique_ref<int>> vec;
  vec.push_back(make_unique_ref<int>(3));
  EXPECT_EQ(3, *vec[0]);
}

TEST_F(UniqueRefTest, CanBePutInContainer_Object) {
  std::vector<unique_ref<SomeClass1Parameter>> vec;
  vec.push_back(make_unique_ref<SomeClass1Parameter>(5));
  EXPECT_EQ(5, vec[0]->param);
}

TEST_F(UniqueRefTest, CanBePutInContainer_Nullcheck) {
  std::vector<unique_ref<int>> vec;
  vec.push_back(*nullcheck(std::make_unique<int>(3)));
  EXPECT_EQ(3, *vec[0]);
}

TEST_F(UniqueRefTest, CanBePutInSet_Primitive) {
  std::set<unique_ref<int>> set;
  set.insert(make_unique_ref<int>(3));
  EXPECT_EQ(3, **set.begin());
}

TEST_F(UniqueRefTest, CanBePutInSet_Object) {
  std::set<unique_ref<SomeClass1Parameter>> set;
  set.insert(make_unique_ref<SomeClass1Parameter>(5));
  EXPECT_EQ(5, (*set.begin())->param);
}

TEST_F(UniqueRefTest, CanBePutInSet_Nullcheck) {
  std::set<unique_ref<int>> set;
  set.insert(*nullcheck(std::make_unique<int>(3)));
  EXPECT_EQ(3, **set.begin());
}

TEST_F(UniqueRefTest, CanBePutInUnorderedSet_Primitive) {
  std::unordered_set<unique_ref<int>> set;
  set.insert(make_unique_ref<int>(3));
  EXPECT_EQ(3, **set.begin());
}

TEST_F(UniqueRefTest, CanBePutInUnorderedSet_Object) {
  std::unordered_set<unique_ref<SomeClass1Parameter>> set;
  set.insert(make_unique_ref<SomeClass1Parameter>(5));
  EXPECT_EQ(5, (*set.begin())->param);
}

TEST_F(UniqueRefTest, CanBePutInUnorderedSet_Nullcheck) {
  std::unordered_set<unique_ref<int>> set;
  set.insert(*nullcheck(std::make_unique<int>(3)));
  EXPECT_EQ(3, **set.begin());
}

TEST_F(UniqueRefTest, CanBePutInMap_Primitive) {
  std::map<unique_ref<int>, unique_ref<int>> map;
  map.insert(std::make_pair(make_unique_ref<int>(3), make_unique_ref<int>(5)));
  EXPECT_EQ(3, *map.begin()->first);
  EXPECT_EQ(5, *map.begin()->second);
}

TEST_F(UniqueRefTest, CanBePutInMap_Object) {
  std::map<unique_ref<SomeClass1Parameter>, unique_ref<SomeClass1Parameter>> map;
  map.insert(std::make_pair(make_unique_ref<SomeClass1Parameter>(5), make_unique_ref<SomeClass1Parameter>(3)));
  EXPECT_EQ(5, map.begin()->first->param);
  EXPECT_EQ(3, map.begin()->second->param);
}

TEST_F(UniqueRefTest, CanBePutInMap_Nullcheck) {
  std::map<unique_ref<int>, unique_ref<int>> map;
  map.insert(std::make_pair(*nullcheck(std::make_unique<int>(3)), *nullcheck(std::make_unique<int>(5))));
  EXPECT_EQ(3, *map.begin()->first);
  EXPECT_EQ(5, *map.begin()->second);
}

TEST_F(UniqueRefTest, CanBePutInUnorderedMap_Primitive) {
  std::unordered_map<unique_ref<int>, unique_ref<int>> map;
  map.insert(std::make_pair(make_unique_ref<int>(3), make_unique_ref<int>(5)));
  EXPECT_EQ(3, *map.begin()->first);
  EXPECT_EQ(5, *map.begin()->second);
}

TEST_F(UniqueRefTest, CanBePutInUnorderedMap_Object) {
  std::unordered_map<unique_ref<SomeClass1Parameter>, unique_ref<SomeClass1Parameter>> map;
  map.insert(std::make_pair(make_unique_ref<SomeClass1Parameter>(5), make_unique_ref<SomeClass1Parameter>(3)));
  EXPECT_EQ(5, map.begin()->first->param);
  EXPECT_EQ(3, map.begin()->second->param);
}

TEST_F(UniqueRefTest, CanBePutInUnorderedMap_Nullcheck) {
  std::unordered_map<unique_ref<int>, unique_ref<int>> map;
  map.insert(std::make_pair(*nullcheck(std::make_unique<int>(3)), *nullcheck(std::make_unique<int>(5))));
  EXPECT_EQ(3, *map.begin()->first);
  EXPECT_EQ(5, *map.begin()->second);
}

TEST_F(UniqueRefTest, Equality_Nullptr) {
  unique_ref<int> var1 = make_unique_ref<int>(3);
  unique_ref<int> var2 = make_unique_ref<int>(4);
  makeInvalid(std::move(var1));
  makeInvalid(std::move(var2));
  EXPECT_TRUE(var1 == var2);
  EXPECT_FALSE(var1 != var2);
}

TEST_F(UniqueRefTest, Nonequality) {
  unique_ref<int> var1 = make_unique_ref<int>(3);
  unique_ref<int> var2 = make_unique_ref<int>(3);
  EXPECT_TRUE(var1 != var2);
  EXPECT_FALSE(var1 == var2);
}

TEST_F(UniqueRefTest, Nonequality_NullptrLeft) {
  unique_ref<int> var1 = make_unique_ref<int>(3);
  unique_ref<int> var2 = make_unique_ref<int>(3);
  makeInvalid(std::move(var1));
  EXPECT_TRUE(var1 != var2);
  EXPECT_FALSE(var1 == var2);
}

TEST_F(UniqueRefTest, Nonequality_NullptrRight) {
  unique_ref<int> var1 = make_unique_ref<int>(3);
  unique_ref<int> var2 = make_unique_ref<int>(3);
  makeInvalid(std::move(var2));
  EXPECT_TRUE(var1 != var2);
  EXPECT_FALSE(var1 == var2);
}

TEST_F(UniqueRefTest, HashIsDifferent) {
  unique_ref<int> var1 = make_unique_ref<int>(3);
  unique_ref<int> var2 = make_unique_ref<int>(3);
  EXPECT_NE(std::hash<unique_ref<int>>()(var1), std::hash<unique_ref<int>>()(var2));
}

TEST_F(UniqueRefTest, HashIsDifferent_NullptrLeft) {
  unique_ref<int> var1 = make_unique_ref<int>(3);
  unique_ref<int> var2 = make_unique_ref<int>(3);
  makeInvalid(std::move(var1));
  EXPECT_NE(std::hash<unique_ref<int>>()(var1), std::hash<unique_ref<int>>()(var2));
}

TEST_F(UniqueRefTest, HashIsDifferent_NullptrRight) {
  unique_ref<int> var1 = make_unique_ref<int>(3);
  unique_ref<int> var2 = make_unique_ref<int>(3);
  makeInvalid(std::move(var2));
  EXPECT_NE(std::hash<unique_ref<int>>()(var1), std::hash<unique_ref<int>>()(var2));
}

TEST_F(UniqueRefTest, HashIsSame_BothNullptr) {
  unique_ref<int> var1 = make_unique_ref<int>(3);
  unique_ref<int> var2 = make_unique_ref<int>(3);
  makeInvalid(std::move(var1));
  makeInvalid(std::move(var2));
  EXPECT_EQ(std::hash<unique_ref<int>>()(var1), std::hash<unique_ref<int>>()(var2));
}

TEST_F(UniqueRefTest, OneIsLess) {
  unique_ref<int> var1 = make_unique_ref<int>(3);
  unique_ref<int> var2 = make_unique_ref<int>(3);
  EXPECT_TRUE(std::less<unique_ref<int>>()(var1, var2) != std::less<unique_ref<int>>()(var2, var1));
}

TEST_F(UniqueRefTest, NullptrIsLess1) {
  unique_ref<int> var1 = make_unique_ref<int>(3);
  unique_ref<int> var2 = make_unique_ref<int>(3);
  makeInvalid(std::move(var1));
  EXPECT_TRUE(std::less<unique_ref<int>>()(var1, var2));
}

TEST_F(UniqueRefTest, NullptrIsLess2) {
  unique_ref<int> var1 = make_unique_ref<int>(3);
  unique_ref<int> var2 = make_unique_ref<int>(3);
  makeInvalid(std::move(var2));
  EXPECT_FALSE(std::less<unique_ref<int>>()(var1, var2));
}

TEST_F(UniqueRefTest, NullptrIsNotLessThanNullptr) {
  unique_ref<int> var1 = make_unique_ref<int>(3);
  unique_ref<int> var2 = make_unique_ref<int>(3);
  makeInvalid(std::move(var1));
  makeInvalid(std::move(var2));
  EXPECT_FALSE(std::less<unique_ref<int>>()(var1, var2));
}

namespace {
class OnlyMoveable {
public:
  OnlyMoveable(int value_): value(value_)  {}
  OnlyMoveable(OnlyMoveable &&source): value(source.value) {source.value = -1;}
  bool operator==(const OnlyMoveable &rhs) const {
    return value == rhs.value;
  }
  int value;
private:
  OnlyMoveable(const OnlyMoveable& rhs) = delete;
  OnlyMoveable& operator=(const OnlyMoveable& rhs) = delete;
};
}

TEST_F(UniqueRefTest, AllowsDerefOnRvalue) {
  OnlyMoveable val = *make_unique_ref<OnlyMoveable>(5);
  EXPECT_EQ(OnlyMoveable(5), val);
}

namespace {
class DestructableMock final {
public:
  DestructableMock(bool* wasDestructed): wasDestructed_(wasDestructed) {}

  ~DestructableMock() {
    *wasDestructed_ = true;
  }

private:
  bool* wasDestructed_;
};
}

TEST_F(UniqueRefTest, givenUniqueRefWithDefaultDeleter_whenDestructed_thenCallsDefaultDeleter) {
  bool wasDestructed = false;
  {
    auto obj = make_unique_ref<DestructableMock>(&wasDestructed);
    EXPECT_FALSE(wasDestructed);
  }
  EXPECT_TRUE(wasDestructed);
}

TEST_F(UniqueRefTest, givenUniqueRefWithDefaultDeleter_whenMoveConstructed_thenCallsDefaultDeleterAfterSecondDestructed) {
  bool wasDestructed = false;
  auto obj = make_unique_ref<DestructableMock>(&wasDestructed);
  {
    unique_ref<DestructableMock> obj2 = std::move(obj);
    EXPECT_FALSE(wasDestructed);
  }
  EXPECT_TRUE(wasDestructed);
}

TEST_F(UniqueRefTest, givenUniqueRefWithDefaultDeleter_whenMoveAssigned_thenCallDefaultDeleterAfterSecondDestructed) {
  bool dummy = false;
  bool wasDestructed = false;
  unique_ref<DestructableMock> obj = make_unique_ref<DestructableMock>(&wasDestructed);
  {
    unique_ref<DestructableMock> obj2 = make_unique_ref<DestructableMock>(&dummy);
    obj2 = std::move(obj);
    EXPECT_FALSE(wasDestructed);
  }
  EXPECT_TRUE(wasDestructed);
}

TEST_F(UniqueRefTest, givenUniqueRefWithDefaultDeleter_whenDestructCalled_thenCallsDefaultDeleter) {
  bool wasDestructed = false;
  auto obj = make_unique_ref<DestructableMock>(&wasDestructed);
  destruct(std::move(obj));
  EXPECT_TRUE(wasDestructed);
  EXPECT_FALSE(obj.is_valid());
}

namespace {
struct SetToTrueDeleter final {
  void operator()(bool* ptr) {
    *ptr = true;
  }
};
}

TEST_F(UniqueRefTest, givenUniqueRefWithCustomDefaultConstructibleDeleter_whenDestructed_thenCallsCustomDeleter) {
  bool wasDestructed = false;
  {
    auto obj = nullcheck(std::unique_ptr<bool, SetToTrueDeleter>(&wasDestructed)).value();
    EXPECT_FALSE(wasDestructed);
  }
  EXPECT_TRUE(wasDestructed);
}

TEST_F(UniqueRefTest, givenUniqueRefWithCustomDefaultConstructibleDeleter_whenMoveConstructed_thenCallsCustomDeleterAfterSecondDestructed) {
  bool wasDestructed = false;
  unique_ref<bool, SetToTrueDeleter> obj = nullcheck(std::unique_ptr<bool, SetToTrueDeleter>(&wasDestructed)).value();
  {
    unique_ref<bool, SetToTrueDeleter> obj2 = std::move(obj);
    EXPECT_FALSE(wasDestructed);
  }
  EXPECT_TRUE(wasDestructed);
}

TEST_F(UniqueRefTest, givenUniqueRefWithCustomDefaultConstructibleDeleter_whenMoveAssigned_thenCallsCustomDeleterAfterSecondDestructed) {
  bool dummy = false;
  bool wasDestructed = false;
  unique_ref<bool, SetToTrueDeleter> obj = nullcheck(std::unique_ptr<bool, SetToTrueDeleter>(&wasDestructed)).value();
  {
    unique_ref<bool, SetToTrueDeleter> obj2 = nullcheck(std::unique_ptr<bool, SetToTrueDeleter>(&dummy)).value();
    obj2 = std::move(obj);
    EXPECT_FALSE(wasDestructed);
  }
  EXPECT_TRUE(wasDestructed);
}

TEST_F(UniqueRefTest, givenUniqueRefWithCustomDefaultConstructibleDeleter_whenDestructCalled_thenCallsCustomDeleter) {
  bool wasDestructed = false;
  auto obj = nullcheck(std::unique_ptr<bool, SetToTrueDeleter>(&wasDestructed)).value();
  destruct(std::move(obj));
  EXPECT_TRUE(wasDestructed);
  EXPECT_FALSE(obj.is_valid());
}

namespace {
struct SetToDeleter final {
  SetToDeleter(int value): value_(value) {}
  int value_;

  void operator()(int* ptr) {
    *ptr = value_;
  }
};
}

TEST_F(UniqueRefTest, givenUniqueRefWithCustomDeleterInstance_whenDestructed_thenCallsCustomDeleterInstance) {
  int value = 0;
  {
    auto obj = nullcheck(std::unique_ptr<int, SetToDeleter>(&value, SetToDeleter(4))).value();
    EXPECT_EQ(0, value);
  }
  EXPECT_EQ(4, value);
}

TEST_F(UniqueRefTest, givenUniqueRefWithCustomDeleterInstance_whenMoveConstructed_thenCallsCustomDeleterInstanceAfterSecondDestructed) {
  int value = 0;
  unique_ref<int, SetToDeleter> obj = nullcheck(std::unique_ptr<int, SetToDeleter>(&value, SetToDeleter(4))).value();
  {
    unique_ref<int, SetToDeleter> obj2 = std::move(obj);
    EXPECT_EQ(0, value);
  }
  EXPECT_EQ(4, value);
}

TEST_F(UniqueRefTest, givenUniqueRefWithCustomDeleterInstance_whenMoveAssigned_thenCallsCustomDeleterInstanceAfterSecondDestructed) {
  int dummy = 0;
  int value = 0;
  unique_ref<int, SetToDeleter> obj = nullcheck(std::unique_ptr<int, SetToDeleter>(&value, SetToDeleter(4))).value();
  {
    unique_ref<int, SetToDeleter> obj2 = nullcheck(std::unique_ptr<int, SetToDeleter>(&dummy, SetToDeleter(0))).value();
    obj2 = std::move(obj);
    EXPECT_EQ(0, value);
  }
  EXPECT_EQ(4, value);
}

TEST_F(UniqueRefTest, givenUniqueRefWithCustomDeleterInstance_whenDestructCalled_thenCallsCustomDeleterInstance) {
  int value = 0;
  auto obj = nullcheck(std::unique_ptr<int, SetToDeleter>(&value, SetToDeleter(4))).value();
  destruct(std::move(obj));
  EXPECT_EQ(4, value);
  EXPECT_FALSE(obj.is_valid());
}

TEST_F(UniqueRefTest, givenUniquePtrWithCustomDeleterInstance_whenMovedToUniquePtr_thenHasSameDeleterInstance) {
  int dummy = 0;
  SetToDeleter deleter(4);
  auto ptr = std::unique_ptr<int, SetToDeleter>(&dummy, deleter);
  auto ref = nullcheck(std::move(ptr)).value();
  EXPECT_EQ(4, ref.get_deleter().value_);
}

TEST_F(UniqueRefTest, givenUniqueRefWithCustomDeleterInstance_whenMoveConstructing_thenHasSameDeleterInstance) {
  int dummy = 0;
  SetToDeleter deleter(4);
  auto ref = nullcheck(std::unique_ptr<int, SetToDeleter>(&dummy, deleter)).value();
  unique_ref<int, SetToDeleter> ref2 = std::move(ref);
  EXPECT_EQ(4, ref2.get_deleter().value_);
}

TEST_F(UniqueRefTest, givenUniqueRefWithCustomDeleterInstance_whenMoveAssigning_thenHasSameDeleterInstance) {
  int dummy = 0;
  SetToDeleter deleter(4);
  auto ref = nullcheck(std::unique_ptr<int, SetToDeleter>(&dummy, deleter)).value();
  auto ref2 = nullcheck(std::unique_ptr<int, SetToDeleter>(&dummy, SetToDeleter(0))).value();
  ref2 = std::move(ref);
  EXPECT_EQ(4, ref2.get_deleter().value_);
}

TEST_F(UniqueRefTest, AllowsMoveConstructingToUniqueRefOfConst) {
  unique_ref<int> a = make_unique_ref<int>(3);
  unique_ref<const int> b = std::move(a);
}

TEST_F(UniqueRefTest, AllowsMoveAssigningToUniqueRefOfConst) {
  unique_ref<int> a = make_unique_ref<int>(3);
  unique_ref<const int> b = make_unique_ref<int>(10);
  b = std::move(a);
}<|MERGE_RESOLUTION|>--- conflicted
+++ resolved
@@ -184,10 +184,6 @@
   SomeClass *obj1ptr = obj1.get();
   obj2 = std::move(obj1);
   EXPECT_EQ(obj1ptr, obj2.get());
-<<<<<<< HEAD
-  EXPECT_FALSE(obj1.isValid());
-=======
->>>>>>> ec3bec07
 }
 
 TEST_F(UniqueRefTest, givenUniqueRef_whenMoveAssigning_thenOldInstanceInvalid) {
@@ -274,9 +270,6 @@
   SomeClass *obj1ptr = obj1.get();
   unique_ref<SomeClass> obj2 = std::move(obj1);
   EXPECT_EQ(obj1ptr, obj2.get());
-<<<<<<< HEAD
-  EXPECT_FALSE(obj1.isValid());
-=======
 }
 
 TEST_F(UniqueRefTest, givenUniqueRef_whenMoveConstructing_thenOldInstanceInvalid) {
@@ -345,7 +338,6 @@
   unique_ref<SomeChildClass> child = make_unique_ref<SomeChildClass>(3);
   std::shared_ptr<SomeBaseClass> base = std::move(child);
   EXPECT_FALSE(child.is_valid());
->>>>>>> ec3bec07
 }
 
 TEST_F(UniqueRefTest, Swap) {
@@ -365,12 +357,8 @@
   SomeClass *obj2ptr = obj2.get();
   std::swap(obj1, obj2);
   EXPECT_EQ(obj2ptr, obj1.get());
-<<<<<<< HEAD
-  EXPECT_FALSE(obj2.isValid());
-=======
   EXPECT_TRUE(obj1.is_valid());
   EXPECT_FALSE(obj2.is_valid());
->>>>>>> ec3bec07
 }
 
 TEST_F(UniqueRefTest, SwapWithInvalid) {
@@ -379,12 +367,8 @@
   makeInvalid(std::move(obj2));
   SomeClass *obj1ptr = obj1.get();
   std::swap(obj1, obj2);
-<<<<<<< HEAD
-  EXPECT_FALSE(obj1.isValid());
-=======
   EXPECT_FALSE(obj1.is_valid());
   EXPECT_TRUE(obj2.is_valid());
->>>>>>> ec3bec07
   EXPECT_EQ(obj1ptr, obj2.get());
 }
 
@@ -394,13 +378,8 @@
   makeInvalid(std::move(obj1));
   makeInvalid(std::move(obj2));
   std::swap(obj1, obj2);
-<<<<<<< HEAD
-  EXPECT_FALSE(obj1.isValid());
-  EXPECT_FALSE(obj2.isValid());
-=======
   EXPECT_FALSE(obj1.is_valid());
   EXPECT_FALSE(obj2.is_valid());
->>>>>>> ec3bec07
 }
 
 TEST_F(UniqueRefTest, SwapFromRValue) {
