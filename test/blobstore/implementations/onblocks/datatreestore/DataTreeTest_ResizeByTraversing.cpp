#include "testutils/DataTreeTest.h"
#include "testutils/TwoLevelDataFixture.h"
#include "blobstore/implementations/onblocks/utils/Math.h"
#include <cpp-utils/data/Data.h>

#include <tuple>

using ::testing::WithParamInterface;
using ::testing::Values;
using ::testing::Combine;
using std::tuple;
using std::get;
using std::function;
using std::mem_fn;
using cpputils::dynamic_pointer_move;

using blobstore::onblocks::datanodestore::DataLeafNode;
using blobstore::onblocks::datanodestore::DataInnerNode;
using blobstore::onblocks::datanodestore::DataNode;
using blobstore::onblocks::datanodestore::DataNodeLayout;
using blobstore::onblocks::datatreestore::DataTree;
using blobstore::onblocks::datatreestore::LeafHandle;
using blobstore::onblocks::utils::ceilDivision;
using blockstore::Key;
using cpputils::Data;
using boost::none;

using cpputils::unique_ref;

class DataTreeTest_ResizeByTraversing: public DataTreeTest {
public:
  static constexpr DataNodeLayout LAYOUT = DataNodeLayout(BLOCKSIZE_BYTES);

  unique_ref<DataTree> CreateTree(unique_ref<DataNode> root) {
    Key key = root->key();
    cpputils::destruct(std::move(root));
    return treeStore.load(key).value();
  }

  unique_ref<DataTree> CreateLeafTreeWithSize(uint32_t size) {
    return CreateTree(CreateLeafWithSize(size));
  }

  unique_ref<DataTree> CreateTwoLeafTreeWithSecondLeafSize(uint32_t size) {
    return CreateTree(CreateTwoLeafWithSecondLeafSize(size));
  }

  unique_ref<DataTree> CreateFullTwoLevelTreeWithLastLeafSize(uint32_t size) {
    return CreateTree(CreateFullTwoLevelWithLastLeafSize(size));
  }

  unique_ref<DataTree> CreateThreeLevelTreeWithTwoChildrenAndLastLeafSize(uint32_t size) {
    return CreateTree(CreateThreeLevelWithTwoChildrenAndLastLeafSize(size));
  }

  unique_ref<DataTree> CreateThreeLevelTreeWithThreeChildrenAndLastLeafSize(uint32_t size) {
    return CreateTree(CreateThreeLevelWithThreeChildrenAndLastLeafSize(size));
  }

  unique_ref<DataTree> CreateFullThreeLevelTreeWithLastLeafSize(uint32_t size) {
    return CreateTree(CreateFullThreeLevelWithLastLeafSize(size));
  }

  unique_ref<DataTree> CreateFourLevelMinDataTreeWithLastLeafSize(uint32_t size) {
    return CreateTree(CreateFourLevelMinDataWithLastLeafSize(size));
  }

  void EXPECT_IS_LEFTMAXDATA_TREE(const Key &key) {
    auto root = nodeStore->load(key).value();
    DataInnerNode *inner = dynamic_cast<DataInnerNode*>(root.get());
    if (inner != nullptr) {
      for (uint32_t i = 0; i < inner->numChildren()-1; ++i) {
        EXPECT_IS_MAXDATA_TREE(inner->getChild(i)->key());
      }
      EXPECT_IS_LEFTMAXDATA_TREE(inner->LastChild()->key());
    }
  }

  void EXPECT_IS_MAXDATA_TREE(const Key &key) {
    auto root = nodeStore->load(key).value();
    DataInnerNode *inner = dynamic_cast<DataInnerNode*>(root.get());
    if (inner != nullptr) {
      for (uint32_t i = 0; i < inner->numChildren(); ++i) {
        EXPECT_IS_MAXDATA_TREE(inner->getChild(i)->key());
      }
    } else {
      DataLeafNode *leaf = dynamic_cast<DataLeafNode*>(root.get());
      EXPECT_EQ(nodeStore->layout().maxBytesPerLeaf(), leaf->numBytes());
    }
  }
};
constexpr DataNodeLayout DataTreeTest_ResizeByTraversing::LAYOUT;

class DataTreeTest_ResizeByTraversing_P: public DataTreeTest_ResizeByTraversing, public WithParamInterface<tuple<function<unique_ref<DataTree>(DataTreeTest_ResizeByTraversing*, uint32_t)>, uint32_t, uint32_t, std::function<uint32_t (uint32_t oldNumberOfLeaves, uint32_t newNumberOfLeaves)>>> {
public:
  DataTreeTest_ResizeByTraversing_P()
    : oldLastLeafSize(get<1>(GetParam())),
      tree(get<0>(GetParam())(this, oldLastLeafSize)),
      numberOfLeavesToAdd(get<2>(GetParam())),
      newNumberOfLeaves(tree->numLeaves()+numberOfLeavesToAdd),
      traversalBeginIndex(get<3>(GetParam())(tree->numLeaves(), newNumberOfLeaves)),
      ZEROES(LAYOUT.maxBytesPerLeaf())
  {
    ZEROES.FillWithZeroes();
  }

  void GrowTree(const Key &key) {
    auto tree = treeStore.load(key);
    GrowTree(tree.get().get());
  }

  void GrowTree(DataTree *tree, std::function<void (int32_t)> traverse = [] (uint32_t){}) {
    uint64_t maxBytesPerLeaf = tree->maxBytesPerLeaf();
<<<<<<< HEAD
    tree->traverseLeaves(traversalBeginIndex, newNumberOfLeaves, [] (uint32_t, bool, LeafHandle){}, [maxBytesPerLeaf] (uint32_t) -> Data { return Data(maxBytesPerLeaf).FillWithZeroes();});
=======
    tree->traverseLeaves(traversalBeginIndex, newNumberOfLeaves, [&traverse] (uint32_t index, LeafHandle){traverse(index);}, [maxBytesPerLeaf, &traverse] (uint32_t index) -> Data { traverse(index); return Data(maxBytesPerLeaf).FillWithZeroes();});
>>>>>>> ea349cf7
    tree->flush();
  }

  unique_ref<DataLeafNode> LastLeaf(const Key &key) {
    auto root = nodeStore->load(key).value();
    auto leaf = dynamic_pointer_move<DataLeafNode>(root);
    if (leaf != none) {
      return std::move(*leaf);
    }
    auto inner = dynamic_pointer_move<DataInnerNode>(root).value();
    return LastLeaf(inner->LastChild()->key());
  }

  uint32_t oldLastLeafSize;
  unique_ref<DataTree> tree;
  uint32_t numberOfLeavesToAdd;
  uint32_t newNumberOfLeaves;
  uint32_t traversalBeginIndex;
  Data ZEROES;
};
INSTANTIATE_TEST_CASE_P(DataTreeTest_ResizeByTraversing_P, DataTreeTest_ResizeByTraversing_P,
  Combine(
    //Tree we're starting with
    Values<function<unique_ref<DataTree>(DataTreeTest_ResizeByTraversing*, uint32_t)>>(
      mem_fn(&DataTreeTest_ResizeByTraversing::CreateLeafTreeWithSize),
      mem_fn(&DataTreeTest_ResizeByTraversing::CreateTwoLeafTreeWithSecondLeafSize),
      mem_fn(&DataTreeTest_ResizeByTraversing::CreateFullTwoLevelTreeWithLastLeafSize),
      mem_fn(&DataTreeTest_ResizeByTraversing::CreateThreeLevelTreeWithTwoChildrenAndLastLeafSize),
      mem_fn(&DataTreeTest_ResizeByTraversing::CreateThreeLevelTreeWithThreeChildrenAndLastLeafSize),
      mem_fn(&DataTreeTest_ResizeByTraversing::CreateFullThreeLevelTreeWithLastLeafSize),
      mem_fn(&DataTreeTest_ResizeByTraversing::CreateFourLevelMinDataTreeWithLastLeafSize)
    ),
    //Last leaf size of the start tree
    Values(
      0u,
      1u,
      10u,
      DataTreeTest_ResizeByTraversing::LAYOUT.maxBytesPerLeaf()
    ),
    //Number of leaves we're adding
    Values(
      1u,
      2u,
      DataTreeTest_ResizeByTraversing::LAYOUT.maxChildrenPerInnerNode(),  //Full two level tree
      2* DataTreeTest_ResizeByTraversing::LAYOUT.maxChildrenPerInnerNode(), //Three level tree with two children
      3* DataTreeTest_ResizeByTraversing::LAYOUT.maxChildrenPerInnerNode(), //Three level tree with three children
      DataTreeTest_ResizeByTraversing::LAYOUT.maxChildrenPerInnerNode() * DataTreeTest_ResizeByTraversing::LAYOUT.maxChildrenPerInnerNode(), //Full three level tree
      DataTreeTest_ResizeByTraversing::LAYOUT.maxChildrenPerInnerNode() * DataTreeTest_ResizeByTraversing::LAYOUT.maxChildrenPerInnerNode() + 1 //Four level mindata tree
    ),
    //Decide the traversal begin index
    Values(
      [] (uint32_t /*oldNumberOfLeaves*/, uint32_t newNumberOfLeaves)     {return newNumberOfLeaves;}, // Don't traverse any leaves, just resize (begin==end)
      [] (uint32_t /*oldNumberOfLeaves*/, uint32_t newNumberOfLeaves)     {return newNumberOfLeaves-1;}, // Traverse last leaf (begin==end-1)
      [] (uint32_t oldNumberOfLeaves,     uint32_t newNumberOfLeaves)     {return (oldNumberOfLeaves+newNumberOfLeaves)/2;}, // Start traversal in middle of new leaves
      [] (uint32_t oldNumberOfLeaves,     uint32_t /*newNumberOfLeaves*/) {return oldNumberOfLeaves-1;}, // Start traversal with last old leaf
      [] (uint32_t oldNumberOfLeaves,     uint32_t /*newNumberOfLeaves*/) {return oldNumberOfLeaves;}, // Start traversal with first new leaf
      [] (uint32_t /*oldNumberOfLeaves*/, uint32_t /*newNumberOfLeaves*/) {return 0;}, // Traverse full tree
      [] (uint32_t /*oldNumberOfLeaves*/, uint32_t /*newNumberOfLeaves*/) {return 1;} // Traverse full tree except first leaf
    )
  )
);

TEST_P(DataTreeTest_ResizeByTraversing_P, StructureIsValid) {
  GrowTree(tree.get());
  EXPECT_IS_LEFTMAXDATA_TREE(tree->key());
}

TEST_P(DataTreeTest_ResizeByTraversing_P, NumLeavesIsCorrect_FromCache) {
  tree->numLeaves(); // fill cache with old value
  GrowTree(tree.get());
  // tree->numLeaves() only goes down the right border nodes and expects the tree to be a left max data tree.
  // This is what the StructureIsValid test case is for.
  EXPECT_EQ(newNumberOfLeaves, tree->numLeaves());
}

TEST_P(DataTreeTest_ResizeByTraversing_P, NumLeavesIsCorrect) {
  GrowTree(tree.get());
  // tree->_forceComputeNumLeaves() only goes down the right border nodes and expects the tree to be a left max data tree.
  // This is what the StructureIsValid test case is for.
  EXPECT_EQ(newNumberOfLeaves, tree->_forceComputeNumLeaves());
}

TEST_P(DataTreeTest_ResizeByTraversing_P, DepthFlagsAreCorrect) {
  GrowTree(tree.get());
  uint32_t depth = ceil(log(newNumberOfLeaves)/log(DataTreeTest_ResizeByTraversing::LAYOUT.maxChildrenPerInnerNode()));
  CHECK_DEPTH(depth, tree->key());
}

TEST_P(DataTreeTest_ResizeByTraversing_P, KeyDoesntChange) {
  Key key = tree->key();
  tree->flush();
  GrowTree(tree.get());
  EXPECT_EQ(key, tree->key());
}

TEST_P(DataTreeTest_ResizeByTraversing_P, DataStaysIntact) {
  uint32_t oldNumberOfLeaves = std::max(UINT64_C(1), ceilDivision(tree->numStoredBytes(), (uint64_t)nodeStore->layout().maxBytesPerLeaf()));
  TwoLevelDataFixture data(nodeStore, TwoLevelDataFixture::SizePolicy::Unchanged);
  Key key = tree->key();
  cpputils::destruct(std::move(tree));
  data.FillInto(nodeStore->load(key).get().get());

  GrowTree(key);

  data.EXPECT_DATA_CORRECT(nodeStore->load(key).get().get(), oldNumberOfLeaves, oldLastLeafSize);
}

TEST_P(DataTreeTest_ResizeByTraversing_P, AllLeavesAreTraversed) {
  std::vector<uint32_t> traversedLeaves;
  GrowTree(tree.get(), [&traversedLeaves] (uint32_t index) {traversedLeaves.push_back(index);});

  EXPECT_EQ(newNumberOfLeaves-traversalBeginIndex, traversedLeaves.size());
  for (uint32_t i = traversalBeginIndex; i < newNumberOfLeaves; ++i) {
    EXPECT_NE(traversedLeaves.end(), std::find(traversedLeaves.begin(), traversedLeaves.end(), i));
  }
}<|MERGE_RESOLUTION|>--- conflicted
+++ resolved
@@ -111,11 +111,7 @@
 
   void GrowTree(DataTree *tree, std::function<void (int32_t)> traverse = [] (uint32_t){}) {
     uint64_t maxBytesPerLeaf = tree->maxBytesPerLeaf();
-<<<<<<< HEAD
-    tree->traverseLeaves(traversalBeginIndex, newNumberOfLeaves, [] (uint32_t, bool, LeafHandle){}, [maxBytesPerLeaf] (uint32_t) -> Data { return Data(maxBytesPerLeaf).FillWithZeroes();});
-=======
-    tree->traverseLeaves(traversalBeginIndex, newNumberOfLeaves, [&traverse] (uint32_t index, LeafHandle){traverse(index);}, [maxBytesPerLeaf, &traverse] (uint32_t index) -> Data { traverse(index); return Data(maxBytesPerLeaf).FillWithZeroes();});
->>>>>>> ea349cf7
+    tree->traverseLeaves(traversalBeginIndex, newNumberOfLeaves, [&traverse] (uint32_t index, bool, LeafHandle){traverse(index);}, [maxBytesPerLeaf, &traverse] (uint32_t index) -> Data { traverse(index); return Data(maxBytesPerLeaf).FillWithZeroes();});
     tree->flush();
   }
 
