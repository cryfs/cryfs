#include <gtest/gtest.h>
#include <cryfs/config/CryConfigLoader.h>
#include "../testutils/MockConsole.h"
#include "../testutils/TestWithFakeHomeDirectory.h"
#include <cpp-utils/tempfile/TempFile.h>
#include <cpp-utils/random/Random.h>
#include <cpp-utils/crypto/symmetric/ciphers.h>
#include <cpp-utils/data/DataFixture.h>
#include <cpp-utils/io/NoninteractiveConsole.h>
#include <gitversion/gitversion.h>
#include <gitversion/VersionCompare.h>

using cpputils::TempFile;
using cpputils::SCrypt;
using cpputils::DataFixture;
using cpputils::Data;
using cpputils::NoninteractiveConsole;
using boost::optional;
using boost::none;
using std::string;
using std::ostream;
using std::make_shared;
using ::testing::Return;
using ::testing::HasSubstr;

using namespace cryfs;

// This is needed for google test
namespace boost {
    inline ostream &operator<<(ostream &stream, const CryConfigFile &) {
        return stream << "CryConfigFile()";
    }
}
namespace cryfs {
  inline ostream &operator<<(ostream &stream, const CryConfigLoader::ConfigLoadResult &) {
    return stream << "ConfigLoadResult()";
  }
}
#include <boost/optional/optional_io.hpp>

class FakeRandomGenerator final : public cpputils::RandomGenerator {
public:
  FakeRandomGenerator(Data output)
      : _output(std::move(output)) {}

  void _get(void *target, size_t bytes) override {
    ASSERT_EQ(_output.size(), bytes);
    std::memcpy(target, _output.data(), bytes);
  }

private:
  Data _output;
};

class CryConfigLoaderTest: public ::testing::Test, public TestWithMockConsole, TestWithFakeHomeDirectory {
public:
    CryConfigLoaderTest(): file(false) {
        console = mockConsole();
    }

    CryConfigLoader loader(const string &password, bool noninteractive, const optional<string> &cipher = none) {
        auto askPassword = [password] { return password;};
        if(noninteractive) {
            return CryConfigLoader(make_shared<NoninteractiveConsole>(console), cpputils::Random::PseudoRandom(), SCrypt::TestSettings, askPassword,
                                   askPassword, cipher, none, none);
        } else {
            return CryConfigLoader(console, cpputils::Random::PseudoRandom(), SCrypt::TestSettings, askPassword,
                                   askPassword, cipher, none, none);
        }
    }

    CryConfigFile Create(const string &password = "mypassword", const optional<string> &cipher = none, bool noninteractive = false) {
        EXPECT_FALSE(file.exists());
<<<<<<< HEAD
        return loader(password, noninteractive, cipher).loadOrCreate(file.path()).value().configFile;
=======
        return loader(password, noninteractive, cipher).loadOrCreate(file.path(), false).value();
>>>>>>> 5fc0b7ca
    }

    optional<CryConfigFile> Load(const string &password = "mypassword", const optional<string> &cipher = none, bool noninteractive = false, bool allowFilesystemUpgrade = false) {
        EXPECT_TRUE(file.exists());
<<<<<<< HEAD
        auto loadResult = loader(password, noninteractive, cipher).loadOrCreate(file.path());
        if (loadResult == none) {
            return none;
        }
        return std::move(loadResult->configFile);
    }

    void CreateWithRootBlob(const string &rootBlob, const string &password = "mypassword") {
        auto cfg = loader(password, false).loadOrCreate(file.path()).value().configFile;
=======
        return loader(password, noninteractive, cipher).loadOrCreate(file.path(), allowFilesystemUpgrade);
    }

    void CreateWithRootBlob(const string &rootBlob, const string &password = "mypassword") {
        auto cfg = loader(password, false).loadOrCreate(file.path(), false).value();
>>>>>>> 5fc0b7ca
        cfg.config()->SetRootBlob(rootBlob);
        cfg.save();
    }

    void CreateWithCipher(const string &cipher, const string &password = "mypassword") {
<<<<<<< HEAD
        auto cfg = loader(password, false).loadOrCreate(file.path()).value().configFile;
=======
        auto cfg = loader(password, false).loadOrCreate(file.path(), false).value();
>>>>>>> 5fc0b7ca
        cfg.config()->SetCipher(cipher);
        cfg.save();
    }

    void CreateWithEncryptionKey(const string &encKey, const string &password = "mypassword") {
<<<<<<< HEAD
        auto askPassword = [password] { return password;};
        FakeRandomGenerator generator(Data::FromString(encKey));
        auto loader = CryConfigLoader(console, generator, SCrypt::TestSettings, askPassword,
                                      askPassword, none, none, none);
        ASSERT_NE(boost::none, loader.loadOrCreate(file.path()));
    }

    void ChangeEncryptionKey(const string &encKey, const string& password = "mypassword") {
        auto cfg = CryConfigFile::load(file.path(), password).value();
=======
        auto cfg = loader(password, false).loadOrCreate(file.path(), false).value();
>>>>>>> 5fc0b7ca
        cfg.config()->SetEncryptionKey(encKey);
        cfg.save();
    }

    void CreateWithVersion(const string &version, const string &password = "mypassword") {
<<<<<<< HEAD
        auto cfg = loader(password, false).loadOrCreate(file.path()).value().configFile;
=======
        auto cfg = loader(password, false).loadOrCreate(file.path(), false).value();
>>>>>>> 5fc0b7ca
        cfg.config()->SetVersion(version);
        cfg.config()->SetCreatedWithVersion(version);
        cfg.save();
    }

    void CreateWithFilesystemID(const CryConfig::FilesystemID &filesystemId, const string &password = "mypassword") {
<<<<<<< HEAD
        auto cfg = loader(password, false).loadOrCreate(file.path()).value().configFile;
=======
        auto cfg = loader(password, false).loadOrCreate(file.path(), false).value();
>>>>>>> 5fc0b7ca
        cfg.config()->SetFilesystemId(filesystemId);
        cfg.save();
    }

    void ChangeFilesystemID(const CryConfig::FilesystemID &filesystemId, const string& password = "mypassword") {
      auto cfg = CryConfigFile::load(file.path(), password).value();
      cfg.config()->SetFilesystemId(filesystemId);
      cfg.save();
    }

    string olderVersion() {
        string olderVersion;
        if (std::stol(gitversion::MinorVersion()) > 0) {
            olderVersion = gitversion::MajorVersion() + "." + std::to_string(std::stol(gitversion::MinorVersion()) - 1);
        } else {
            olderVersion = std::to_string(std::stol(gitversion::MajorVersion()) - 1) + "." + gitversion::MinorVersion();
        }
        assert(gitversion::VersionCompare::isOlderThan(olderVersion, gitversion::VersionString()));
        return olderVersion;
    }

    string newerVersion() {
        string newerVersion = gitversion::MajorVersion()+"."+std::to_string(std::stol(gitversion::MinorVersion())+1);
        assert(gitversion::VersionCompare::isOlderThan(gitversion::VersionString(), newerVersion));
        return newerVersion;
    }

    std::shared_ptr<MockConsole> console;
    TempFile file;
};

TEST_F(CryConfigLoaderTest, CreatesNewIfNotExisting) {
    EXPECT_FALSE(file.exists());
    Create();
    EXPECT_TRUE(file.exists());
}

TEST_F(CryConfigLoaderTest, DoesntCrashIfExisting) {
    Create();
    Load();
}

TEST_F(CryConfigLoaderTest, DoesntLoadIfWrongPassword) {
    Create("mypassword");
    auto loaded = Load("mypassword2");
    EXPECT_EQ(none, loaded);
}

TEST_F(CryConfigLoaderTest, DoesntLoadIfDifferentCipher) {
    Create("mypassword", string("aes-256-gcm"), false);
    try {
        Load("mypassword", string("aes-256-cfb"), false);
        EXPECT_TRUE(false); // Should throw exception
    } catch (const std::runtime_error &e) {
        EXPECT_EQ(string("Filesystem uses aes-256-gcm cipher and not aes-256-cfb as specified."), e.what());
    }
}

TEST_F(CryConfigLoaderTest, DoesntLoadIfDifferentCipher_Noninteractive) {
    Create("mypassword", string("aes-256-gcm"), true);
    try {
        Load("mypassword", string("aes-256-cfb"), true);
        EXPECT_TRUE(false); // Should throw exception
    } catch (const std::runtime_error &e) {
        EXPECT_EQ(string("Filesystem uses aes-256-gcm cipher and not aes-256-cfb as specified."), e.what());
    }
}

TEST_F(CryConfigLoaderTest, DoesLoadIfSameCipher) {
    Create("mypassword", string("aes-256-gcm"));
    Load("mypassword", string("aes-256-gcm"));
}

TEST_F(CryConfigLoaderTest, DoesLoadIfSameCipher_Noninteractive) {
    Create("mypassword", string("aes-128-gcm"), true);
    Load("mypassword", string("aes-128-gcm"), true);
}

TEST_F(CryConfigLoaderTest, RootBlob_Load) {
    CreateWithRootBlob("rootblobid");
    auto loaded = Load().value();
    EXPECT_EQ("rootblobid", loaded.config()->RootBlob());
}

TEST_F(CryConfigLoaderTest, RootBlob_Create) {
    auto created = Create();
    EXPECT_EQ("", created.config()->RootBlob());
}

TEST_F(CryConfigLoaderTest, EncryptionKey_Load) {
    CreateWithEncryptionKey("3B4682CF22F3CA199E385729B9F3CA19D325229E385729B9443CA19D325229E3");
    auto loaded = Load().value();
    EXPECT_EQ("3B4682CF22F3CA199E385729B9F3CA19D325229E385729B9443CA19D325229E3", loaded.config()->EncryptionKey());
}

TEST_F(CryConfigLoaderTest, EncryptionKey_Load_whenKeyChanged_thenFails) {
  CreateWithEncryptionKey("3B4682CF22F3CA199E385729B9F3CA19D325229E385729B9443CA19D325229E3");
  ChangeEncryptionKey("3B4682CF22F3CA199E385729B9F3CA19D325229E385729B9443CA19D325229E4");
  EXPECT_THROW(
      Load(),
      std::runtime_error
  );
}

TEST_F(CryConfigLoaderTest, EncryptionKey_Create) {
    auto created = Create();
    //aes-256-gcm is the default cipher chosen by mockConsole()
    cpputils::AES256_GCM::EncryptionKey::FromString(created.config()->EncryptionKey()); // This crashes if key is invalid
}

TEST_F(CryConfigLoaderTest, Cipher_Load) {
    CreateWithCipher("twofish-128-cfb");
    auto loaded = Load().value();
    EXPECT_EQ("twofish-128-cfb", loaded.config()->Cipher());
}

TEST_F(CryConfigLoaderTest, Cipher_Create) {
    auto created = Create();
    //aes-256-gcm is the default cipher chosen by mockConsole()
    EXPECT_EQ("aes-256-gcm", created.config()->Cipher());
}

TEST_F(CryConfigLoaderTest, Version_Load) {
    CreateWithVersion("0.9.2");
    auto loaded = Load().value();
    EXPECT_EQ(gitversion::VersionString(), loaded.config()->Version());
    EXPECT_EQ("0.9.2", loaded.config()->CreatedWithVersion());
}

TEST_F(CryConfigLoaderTest, Version_Load_IsStoredAndNotOnlyOverwrittenInMemoryOnLoad) {
    CreateWithVersion("0.9.2", "mypassword");
    Load().value();
    auto configFile = CryConfigFile::load(file.path(), "mypassword").value();
    EXPECT_EQ(gitversion::VersionString(), configFile.config()->Version());
    EXPECT_EQ("0.9.2", configFile.config()->CreatedWithVersion());
}

TEST_F(CryConfigLoaderTest, Version_Create) {
    auto created = Create();
    EXPECT_EQ(gitversion::VersionString(), created.config()->Version());
    EXPECT_EQ(gitversion::VersionString(), created.config()->CreatedWithVersion());
}

TEST_F(CryConfigLoaderTest, FilesystemID_Load) {
    auto fixture = DataFixture::generateFixedSize<CryConfig::FilesystemID::BINARY_LENGTH>();
    CreateWithFilesystemID(fixture);
    auto loaded = Load().value();
    EXPECT_EQ(fixture, loaded.config()->FilesystemId());
}

TEST_F(CryConfigLoaderTest, FilesystemID_Create) {
    auto created = Create();
    EXPECT_NE(CryConfig::FilesystemID::Null(), created.config()->FilesystemId());
}

TEST_F(CryConfigLoaderTest, AsksWhenLoadingNewerFilesystem_AnswerYes) {
    EXPECT_CALL(*console, askYesNo(HasSubstr("should not be opened with older versions"), false)).Times(1).WillOnce(Return(true));

    string version = newerVersion();
    CreateWithVersion(version);
    EXPECT_NE(boost::none, Load());
}

TEST_F(CryConfigLoaderTest, AsksWhenLoadingNewerFilesystem_AnswerNo) {
    EXPECT_CALL(*console, askYesNo(HasSubstr("should not be opened with older versions"), false)).Times(1).WillOnce(Return(false));

    string version = newerVersion();
    CreateWithVersion(version);
    try {
        Load();
        EXPECT_TRUE(false); // expect throw
    } catch (const std::runtime_error &e) {
        EXPECT_THAT(e.what(), HasSubstr("Please update your CryFS version."));
    }
}

TEST_F(CryConfigLoaderTest, AsksWhenMigratingOlderFilesystem) {
    EXPECT_CALL(*console, askYesNo(HasSubstr("Do you want to migrate it?"), false)).Times(1).WillOnce(Return(true));

    string version = olderVersion();
    CreateWithVersion(version);
    EXPECT_NE(boost::none, Load());
}

TEST_F(CryConfigLoaderTest, DoesNotAskForMigrationWhenCorrectVersion) {
    EXPECT_CALL(*console, askYesNo(HasSubstr("Do you want to migrate it?"), false)).Times(0);

    CreateWithVersion(gitversion::VersionString());
    EXPECT_NE(boost::none, Load());
}

TEST_F(CryConfigLoaderTest, DontMigrateWhenAnsweredNo) {
    EXPECT_CALL(*console, askYesNo(HasSubstr("Do you want to migrate it?"), false)).Times(1).WillOnce(Return(false));

    string version = olderVersion();
    CreateWithVersion(version);
    try {
        Load();
        EXPECT_TRUE(false); // expect throw
    } catch (const std::runtime_error &e) {
        EXPECT_THAT(e.what(), HasSubstr("It has to be migrated."));
    }
}

<<<<<<< HEAD
TEST_F(CryConfigLoaderTest, MyClientIdIsIndeterministic) {
    TempFile file1(false);
    TempFile file2(false);
    uint32_t myClientId = loader("mypassword", true).loadOrCreate(file1.path()).value().myClientId;
    EXPECT_NE(myClientId, loader("mypassword", true).loadOrCreate(file2.path()).value().myClientId);
}

TEST_F(CryConfigLoaderTest, MyClientIdIsLoadedCorrectly) {
    TempFile file(false);
    uint32_t myClientId = loader("mypassword", true).loadOrCreate(file.path()).value().myClientId;
    EXPECT_EQ(myClientId, loader("mypassword", true).loadOrCreate(file.path()).value().myClientId);
=======
TEST_F(CryConfigLoaderTest, DoesNotAskForMigrationWhenUpgradesAllowedByProgramArguments_NoninteractiveMode) {
    EXPECT_CALL(*console, askYesNo(HasSubstr("migrate"), _)).Times(0);

    string version = olderVersion();
    CreateWithVersion(version);
    EXPECT_NE(boost::none, Load("mypassword", none, true, true));
}

TEST_F(CryConfigLoaderTest, DoesNotAskForMigrationWhenUpgradesAllowedByProgramArguments_InteractiveMode) {
  EXPECT_CALL(*console, askYesNo(HasSubstr("migrate"), _)).Times(0);

  string version = olderVersion();
  CreateWithVersion(version);
  EXPECT_NE(boost::none, Load("mypassword", none, false, true));
>>>>>>> 5fc0b7ca
}<|MERGE_RESOLUTION|>--- conflicted
+++ resolved
@@ -22,6 +22,7 @@
 using std::make_shared;
 using ::testing::Return;
 using ::testing::HasSubstr;
+using ::testing::_;
 
 using namespace cryfs;
 
@@ -71,17 +72,12 @@
 
     CryConfigFile Create(const string &password = "mypassword", const optional<string> &cipher = none, bool noninteractive = false) {
         EXPECT_FALSE(file.exists());
-<<<<<<< HEAD
-        return loader(password, noninteractive, cipher).loadOrCreate(file.path()).value().configFile;
-=======
-        return loader(password, noninteractive, cipher).loadOrCreate(file.path(), false).value();
->>>>>>> 5fc0b7ca
+        return loader(password, noninteractive, cipher).loadOrCreate(file.path(), false).value().configFile;
     }
 
     optional<CryConfigFile> Load(const string &password = "mypassword", const optional<string> &cipher = none, bool noninteractive = false, bool allowFilesystemUpgrade = false) {
         EXPECT_TRUE(file.exists());
-<<<<<<< HEAD
-        auto loadResult = loader(password, noninteractive, cipher).loadOrCreate(file.path());
+        auto loadResult = loader(password, noninteractive, cipher).loadOrCreate(file.path(), allowFilesystemUpgrade);
         if (loadResult == none) {
             return none;
         }
@@ -89,63 +85,40 @@
     }
 
     void CreateWithRootBlob(const string &rootBlob, const string &password = "mypassword") {
-        auto cfg = loader(password, false).loadOrCreate(file.path()).value().configFile;
-=======
-        return loader(password, noninteractive, cipher).loadOrCreate(file.path(), allowFilesystemUpgrade);
-    }
-
-    void CreateWithRootBlob(const string &rootBlob, const string &password = "mypassword") {
-        auto cfg = loader(password, false).loadOrCreate(file.path(), false).value();
->>>>>>> 5fc0b7ca
+        auto cfg = loader(password, false).loadOrCreate(file.path(), false).value().configFile;
         cfg.config()->SetRootBlob(rootBlob);
         cfg.save();
     }
 
     void CreateWithCipher(const string &cipher, const string &password = "mypassword") {
-<<<<<<< HEAD
-        auto cfg = loader(password, false).loadOrCreate(file.path()).value().configFile;
-=======
-        auto cfg = loader(password, false).loadOrCreate(file.path(), false).value();
->>>>>>> 5fc0b7ca
+        auto cfg = loader(password, false).loadOrCreate(file.path(), false).value().configFile;
         cfg.config()->SetCipher(cipher);
         cfg.save();
     }
 
     void CreateWithEncryptionKey(const string &encKey, const string &password = "mypassword") {
-<<<<<<< HEAD
         auto askPassword = [password] { return password;};
         FakeRandomGenerator generator(Data::FromString(encKey));
         auto loader = CryConfigLoader(console, generator, SCrypt::TestSettings, askPassword,
                                       askPassword, none, none, none);
-        ASSERT_NE(boost::none, loader.loadOrCreate(file.path()));
+        ASSERT_NE(boost::none, loader.loadOrCreate(file.path(), false));
     }
 
     void ChangeEncryptionKey(const string &encKey, const string& password = "mypassword") {
         auto cfg = CryConfigFile::load(file.path(), password).value();
-=======
-        auto cfg = loader(password, false).loadOrCreate(file.path(), false).value();
->>>>>>> 5fc0b7ca
         cfg.config()->SetEncryptionKey(encKey);
         cfg.save();
     }
 
     void CreateWithVersion(const string &version, const string &password = "mypassword") {
-<<<<<<< HEAD
-        auto cfg = loader(password, false).loadOrCreate(file.path()).value().configFile;
-=======
-        auto cfg = loader(password, false).loadOrCreate(file.path(), false).value();
->>>>>>> 5fc0b7ca
+        auto cfg = loader(password, false).loadOrCreate(file.path(), false).value().configFile;
         cfg.config()->SetVersion(version);
         cfg.config()->SetCreatedWithVersion(version);
         cfg.save();
     }
 
     void CreateWithFilesystemID(const CryConfig::FilesystemID &filesystemId, const string &password = "mypassword") {
-<<<<<<< HEAD
-        auto cfg = loader(password, false).loadOrCreate(file.path()).value().configFile;
-=======
-        auto cfg = loader(password, false).loadOrCreate(file.path(), false).value();
->>>>>>> 5fc0b7ca
+        auto cfg = loader(password, false).loadOrCreate(file.path(), false).value().configFile;
         cfg.config()->SetFilesystemId(filesystemId);
         cfg.save();
     }
@@ -350,19 +323,19 @@
     }
 }
 
-<<<<<<< HEAD
 TEST_F(CryConfigLoaderTest, MyClientIdIsIndeterministic) {
     TempFile file1(false);
     TempFile file2(false);
-    uint32_t myClientId = loader("mypassword", true).loadOrCreate(file1.path()).value().myClientId;
-    EXPECT_NE(myClientId, loader("mypassword", true).loadOrCreate(file2.path()).value().myClientId);
+    uint32_t myClientId = loader("mypassword", true).loadOrCreate(file1.path(), false).value().myClientId;
+    EXPECT_NE(myClientId, loader("mypassword", true).loadOrCreate(file2.path(), false).value().myClientId);
 }
 
 TEST_F(CryConfigLoaderTest, MyClientIdIsLoadedCorrectly) {
     TempFile file(false);
-    uint32_t myClientId = loader("mypassword", true).loadOrCreate(file.path()).value().myClientId;
-    EXPECT_EQ(myClientId, loader("mypassword", true).loadOrCreate(file.path()).value().myClientId);
-=======
+    uint32_t myClientId = loader("mypassword", true).loadOrCreate(file.path(), false).value().myClientId;
+    EXPECT_EQ(myClientId, loader("mypassword", true).loadOrCreate(file.path(), false).value().myClientId);
+}
+
 TEST_F(CryConfigLoaderTest, DoesNotAskForMigrationWhenUpgradesAllowedByProgramArguments_NoninteractiveMode) {
     EXPECT_CALL(*console, askYesNo(HasSubstr("migrate"), _)).Times(0);
 
@@ -377,5 +350,4 @@
   string version = olderVersion();
   CreateWithVersion(version);
   EXPECT_NE(boost::none, Load("mypassword", none, false, true));
->>>>>>> 5fc0b7ca
 }