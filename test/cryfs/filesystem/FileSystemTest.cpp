#include <blockstore/implementations/testfake/FakeBlockStore.h>
#include <fspp/fstest/FsTest.h>
#include <cpp-utils/tempfile/TempFile.h>
#include <cpp-utils/io/NoninteractiveConsole.h>
#include <cryfs/filesystem/CryDevice.h>
#include <cryfs/config/CryConfigLoader.h>
#include "../testutils/MockConsole.h"
#include "../testutils/TestWithFakeHomeDirectory.h"

using cpputils::unique_ref;
using cpputils::make_unique_ref;
using cpputils::Random;
using cpputils::SCrypt;
using cpputils::NoninteractiveConsole;
using fspp::Device;
using ::testing::Return;
using ::testing::_;
using boost::none;
using std::make_shared;
using blockstore::testfake::FakeBlockStore;

using namespace cryfs;

class CryFsTestFixture: public FileSystemTestFixture, public TestWithMockConsole, public TestWithFakeHomeDirectory {
public:
  CryFsTestFixture()
  // Don't create config tempfile yet
  : configFile(false) {}

  unique_ref<Device> createDevice() override {
    auto blockStore = cpputils::make_unique_ref<FakeBlockStore>();
    auto askPassword = [] {return "mypassword";};
<<<<<<< HEAD
    auto config = CryConfigLoader(mockConsole(), Random::PseudoRandom(), SCrypt::TestSettings, askPassword, askPassword, none, none, none, true)
=======
    auto config = CryConfigLoader(make_shared<NoninteractiveConsole>(mockConsole()), Random::PseudoRandom(), SCrypt::TestSettings, askPassword, askPassword, none, none)
>>>>>>> 44329884
            .loadOrCreate(configFile.path()).value();
    return make_unique_ref<CryDevice>(std::move(config.configFile), std::move(blockStore), config.myClientId);
  }

  cpputils::TempFile configFile;
};

FSPP_ADD_FILESYTEM_TESTS(CryFS, CryFsTestFixture);<|MERGE_RESOLUTION|>--- conflicted
+++ resolved
@@ -30,11 +30,7 @@
   unique_ref<Device> createDevice() override {
     auto blockStore = cpputils::make_unique_ref<FakeBlockStore>();
     auto askPassword = [] {return "mypassword";};
-<<<<<<< HEAD
-    auto config = CryConfigLoader(mockConsole(), Random::PseudoRandom(), SCrypt::TestSettings, askPassword, askPassword, none, none, none, true)
-=======
-    auto config = CryConfigLoader(make_shared<NoninteractiveConsole>(mockConsole()), Random::PseudoRandom(), SCrypt::TestSettings, askPassword, askPassword, none, none)
->>>>>>> 44329884
+    auto config = CryConfigLoader(make_shared<NoninteractiveConsole>(mockConsole()), Random::PseudoRandom(), SCrypt::TestSettings, askPassword, askPassword, none, none, none)
             .loadOrCreate(configFile.path()).value();
     return make_unique_ref<CryDevice>(std::move(config.configFile), std::move(blockStore), config.myClientId);
   }
